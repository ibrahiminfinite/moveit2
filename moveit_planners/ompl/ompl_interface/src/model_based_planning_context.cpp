--- conflicted
+++ resolved
@@ -543,13 +543,8 @@
   getOMPLStateSpace()->setInterpolationFunction(InterpolationFunction());
 }
 
-<<<<<<< HEAD
-bool ompl_interface::ModelBasedPlanningContext::setPathConstraints(const moveit_msgs::msg::Constraints& path_constraints,
-                                                                   moveit_msgs::msg::MoveItErrorCodes* error)
-=======
-bool ompl_interface::ModelBasedPlanningContext::setPathConstraints(const moveit_msgs::Constraints& path_constraints,
-                                                                   moveit_msgs::MoveItErrorCodes* /*error*/)
->>>>>>> 1a308e47
+bool ompl_interface::ModelBasedPlanningContext::setPathConstraints(
+    const moveit_msgs::msg::Constraints& path_constraints, moveit_msgs::msg::MoveItErrorCodes* /*error*/)
 {
   // ******************* set the path constraints to use
   path_constraints_.reset(new kinematic_constraints::KinematicConstraintSet(getRobotModel()));
@@ -560,8 +555,8 @@
 }
 
 bool ompl_interface::ModelBasedPlanningContext::setGoalConstraints(
-    const std::vector<moveit_msgs::msg::Constraints>& goal_constraints, const moveit_msgs::msg::Constraints& path_constraints,
-    moveit_msgs::msg::MoveItErrorCodes* error)
+    const std::vector<moveit_msgs::msg::Constraints>& goal_constraints,
+    const moveit_msgs::msg::Constraints& path_constraints, moveit_msgs::msg::MoveItErrorCodes* error)
 {
   // ******************* check if the input is correct
   goal_constraints_.clear();
