--- conflicted
+++ resolved
@@ -2,7 +2,6 @@
 Changelog for package moveit_planners_ompl
 ^^^^^^^^^^^^^^^^^^^^^^^^^^^^^^^^^^^^^^^^^^
 
-<<<<<<< HEAD
 2.0.0 (2020-02-17)
 ------------------
 * [fix] Fix OMPL logging macros
@@ -12,7 +11,7 @@
 * [improve] Load OMPL planner config parameters
 * [sys] replace rosunit -> ament_cmake_gtest
 * Contributors: Henning Kayser
-=======
+
 1.1.1 (2020-10-13)
 ------------------
 * [maint] Add comment to MOVEIT_CLASS_FORWARD (`#2315 <https://github.com/ros-planning/moveit/issues/2315>`_)
@@ -49,7 +48,6 @@
 
 1.0.2 (2019-06-28)
 ------------------
->>>>>>> 382aa5a8
 
 1.0.1 (2019-03-08)
 ------------------
