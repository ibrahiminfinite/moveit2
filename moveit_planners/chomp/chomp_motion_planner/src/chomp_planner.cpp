/*********************************************************************
 * Software License Agreement (BSD License)
 *
 *  Copyright (c) 2012, Willow Garage, Inc.
 *  All rights reserved.
 *
 *  Redistribution and use in source and binary forms, with or without
 *  modification, are permitted provided that the following conditions
 *  are met:
 *
 *   * Redistributions of source code must retain the above copyright
 *     notice, this list of conditions and the following disclaimer.
 *   * Redistributions in binary form must reproduce the above
 *     copyright notice, this list of conditions and the following
 *     disclaimer in the documentation and/or other materials provided
 *     with the distribution.
 *   * Neither the name of Willow Garage nor the names of its
 *     contributors may be used to endorse or promote products derived
 *     from this software without specific prior written permission.
 *
 *  THIS SOFTWARE IS PROVIDED BY THE COPYRIGHT HOLDERS AND CONTRIBUTORS
 *  "AS IS" AND ANY EXPRESS OR IMPLIED WARRANTIES, INCLUDING, BUT NOT
 *  LIMITED TO, THE IMPLIED WARRANTIES OF MERCHANTABILITY AND FITNESS
 *  FOR A PARTICULAR PURPOSE ARE DISCLAIMED. IN NO EVENT SHALL THE
 *  COPYRIGHT OWNER OR CONTRIBUTORS BE LIABLE FOR ANY DIRECT, INDIRECT,
 *  INCIDENTAL, SPECIAL, EXEMPLARY, OR CONSEQUENTIAL DAMAGES (INCLUDING,
 *  BUT NOT LIMITED TO, PROCUREMENT OF SUBSTITUTE GOODS OR SERVICES;
 *  LOSS OF USE, DATA, OR PROFITS; OR BUSINESS INTERRUPTION) HOWEVER
 *  CAUSED AND ON ANY THEORY OF LIABILITY, WHETHER IN CONTRACT, STRICT
 *  LIABILITY, OR TORT (INCLUDING NEGLIGENCE OR OTHERWISE) ARISING IN
 *  ANY WAY OUT OF THE USE OF THIS SOFTWARE, EVEN IF ADVISED OF THE
 *  POSSIBILITY OF SUCH DAMAGE.
 *********************************************************************/

/* Author: E. Gil Jones */

#include <ros/ros.h>
#include <chomp_motion_planner/chomp_planner.h>
#include <chomp_motion_planner/chomp_trajectory.h>
#include <chomp_motion_planner/chomp_optimizer.h>
#include <moveit/robot_state/conversions.h>
#include <moveit_msgs/msg/motion_plan_request.hpp>

namespace chomp
{
bool ChompPlanner::solve(const planning_scene::PlanningSceneConstPtr& planning_scene,
<<<<<<< HEAD
                         const moveit_msgs::msg::MotionPlanRequest& req, const chomp::ChompParameters& params,
                         moveit_msgs::msg::MotionPlanDetailedResponse& res) const
=======
                         const planning_interface::MotionPlanRequest& req, const ChompParameters& params,
                         planning_interface::MotionPlanDetailedResponse& res) const
>>>>>>> 1a308e47
{
  ros::WallTime start_time = ros::WallTime::now();
  if (!planning_scene)
  {
    ROS_ERROR_STREAM_NAMED("chomp_planner", "No planning scene initialized.");
<<<<<<< HEAD
    res.error_code.val = moveit_msgs::msg::MoveItErrorCodes::FAILURE;
    return false;
  }

  if (req.start_state.joint_state.position.empty())
  {
    ROS_ERROR_STREAM_NAMED("chomp_planner", "Start state is empty");
    res.error_code.val = moveit_msgs::msg::MoveItErrorCodes::INVALID_ROBOT_STATE;
    return false;
  }
=======
    res.error_code_.val = moveit_msgs::MoveItErrorCodes::FAILURE;
    return false;
  }

  // get the specified start state
  robot_state::RobotState start_state = planning_scene->getCurrentState();
  robot_state::robotStateMsgToRobotState(planning_scene->getTransforms(), req.start_state, start_state);
>>>>>>> 1a308e47

  if (!start_state.satisfiesBounds())
  {
    ROS_ERROR_STREAM_NAMED("chomp_planner", "Start state violates joint limits");
<<<<<<< HEAD
    res.error_code.val = moveit_msgs::msg::MoveItErrorCodes::INVALID_ROBOT_STATE;
=======
    res.error_code_.val = moveit_msgs::MoveItErrorCodes::INVALID_ROBOT_STATE;
>>>>>>> 1a308e47
    return false;
  }

  ChompTrajectory trajectory(planning_scene->getRobotModel(), 3.0, .03, req.group_name);
  robotStateToArray(start_state, req.group_name, trajectory.getTrajectoryPoint(0));

  if (req.goal_constraints.size() != 1)
  {
<<<<<<< HEAD
    ROS_ERROR_STREAM_NAMED("chomp_planner", "No goal constraints specified!");
    res.error_code.val = moveit_msgs::msg::MoveItErrorCodes::INVALID_GOAL_CONSTRAINTS;
=======
    ROS_ERROR_NAMED("chomp_planner", "Expecting exactly one goal constraint, got: %zd", req.goal_constraints.size());
    res.error_code_.val = moveit_msgs::MoveItErrorCodes::INVALID_GOAL_CONSTRAINTS;
>>>>>>> 1a308e47
    return false;
  }

  if (req.goal_constraints[0].joint_constraints.empty() || !req.goal_constraints[0].position_constraints.empty() ||
      !req.goal_constraints[0].orientation_constraints.empty())
  {
    ROS_ERROR_STREAM("Only joint-space goals are supported");
<<<<<<< HEAD
    res.error_code.val = moveit_msgs::msg::MoveItErrorCodes::INVALID_GOAL_CONSTRAINTS;
=======
    res.error_code_.val = moveit_msgs::MoveItErrorCodes::INVALID_GOAL_CONSTRAINTS;
>>>>>>> 1a308e47
    return false;
  }

  const size_t goal_index = trajectory.getNumPoints() - 1;
  robot_state::RobotState goal_state(start_state);
  for (const moveit_msgs::JointConstraint& joint_constraint : req.goal_constraints[0].joint_constraints)
    goal_state.setVariablePosition(joint_constraint.joint_name, joint_constraint.position);
  if (!goal_state.satisfiesBounds())
  {
    ROS_ERROR_STREAM_NAMED("chomp_planner", "Goal state violates joint limits");
    res.error_code_.val = moveit_msgs::MoveItErrorCodes::INVALID_ROBOT_STATE;
    return false;
  }
  robotStateToArray(goal_state, req.group_name, trajectory.getTrajectoryPoint(goal_index));

  const moveit::core::JointModelGroup* model_group =
      planning_scene->getRobotModel()->getJointModelGroup(req.group_name);
  // fix the goal to move the shortest angular distance for wrap-around joints:
  for (size_t i = 0; i < model_group->getActiveJointModels().size(); i++)
  {
    const moveit::core::JointModel* model = model_group->getActiveJointModels()[i];
    const moveit::core::RevoluteJointModel* revolute_joint =
        dynamic_cast<const moveit::core::RevoluteJointModel*>(model);

    if (revolute_joint != nullptr)
    {
      if (revolute_joint->isContinuous())
      {
        double start = (trajectory)(0, i);
        double end = (trajectory)(goal_index, i);
        ROS_INFO_STREAM("Start is " << start << " end " << end << " short " << shortestAngularDistance(start, end));
        (trajectory)(goal_index, i) = start + shortestAngularDistance(start, end);
      }
    }
  }

<<<<<<< HEAD
  const std::vector<std::string>& active_joint_names = model_group->getActiveJointModelNames();
  const Eigen::MatrixXd goal_state = trajectory.getTrajectoryPoint(goal_index);
  moveit::core::RobotState goal_robot_state = planning_scene->getCurrentState();
  goal_robot_state.setVariablePositions(
      active_joint_names, std::vector<double>(goal_state.data(), goal_state.data() + active_joint_names.size()));

  if (not goal_robot_state.satisfiesBounds())
  {
    ROS_ERROR_STREAM_NAMED("chomp_planner", "Goal state violates joint limits");
    res.error_code.val = moveit_msgs::msg::MoveItErrorCodes::INVALID_ROBOT_STATE;
    return false;
  }

=======
>>>>>>> 1a308e47
  // fill in an initial trajectory based on user choice from the chomp_config.yaml file
  if (params.trajectory_initialization_method_.compare("quintic-spline") == 0)
    trajectory.fillInMinJerk();
  else if (params.trajectory_initialization_method_.compare("linear") == 0)
    trajectory.fillInLinearInterpolation();
  else if (params.trajectory_initialization_method_.compare("cubic") == 0)
    trajectory.fillInCubicInterpolation();
  else if (params.trajectory_initialization_method_.compare("fillTrajectory") == 0)
  {
    if (!(trajectory.fillInFromTrajectory(*res.trajectory_[0])))
    {
      ROS_ERROR_STREAM_NAMED("chomp_planner", "Input trajectory has less than 2 points, "
                                              "trajectory must contain at least start and goal state");
      return false;
    }
  }
  else
    ROS_ERROR_STREAM_NAMED("chomp_planner", "invalid interpolation method specified in the chomp_planner file");

  ROS_INFO_NAMED("chomp_planner", "CHOMP trajectory initialized using method: %s ",
                 (params.trajectory_initialization_method_).c_str());

  // optimize!
  ros::WallTime create_time = ros::WallTime::now();

  int replan_count = 0;
  bool replan_flag = false;
  double org_learning_rate = 0.04, org_ridge_factor = 0.0, org_planning_time_limit = 10;
  int org_max_iterations = 200;

  // storing the initial chomp parameters values
  org_learning_rate = params.learning_rate_;
  org_ridge_factor = params.ridge_factor_;
  org_planning_time_limit = params.planning_time_limit_;
  org_max_iterations = params.max_iterations_;

  std::unique_ptr<ChompOptimizer> optimizer;

  // create a non_const_params variable which stores the non constant version of the const params variable
  ChompParameters params_nonconst = params;

  // while loop for replanning (recovery behaviour) if collision free optimized solution not found
  while (true)
  {
    if (replan_flag)
    {
      // increase learning rate in hope to find a successful path; increase ridge factor to avoid obstacles; add 5
      // additional secs in hope to find a solution; increase maximum iterations
      params_nonconst.setRecoveryParams(params_nonconst.learning_rate_ + 0.02, params_nonconst.ridge_factor_ + 0.002,
                                        params_nonconst.planning_time_limit_ + 5, params_nonconst.max_iterations_ + 50);
    }

    // initialize a ChompOptimizer object to load up the optimizer with default parameters or with updated parameters in
    // case of a recovery behaviour
    optimizer.reset(new ChompOptimizer(&trajectory, planning_scene, req.group_name, &params_nonconst, start_state));
    if (!optimizer->isInitialized())
    {
      ROS_ERROR_STREAM_NAMED("chomp_planner", "Could not initialize optimizer");
<<<<<<< HEAD
      res.error_code.val = moveit_msgs::msg::MoveItErrorCodes::PLANNING_FAILED;
=======
      res.error_code_.val = moveit_msgs::MoveItErrorCodes::PLANNING_FAILED;
>>>>>>> 1a308e47
      return false;
    }

    ROS_DEBUG_NAMED("chomp_planner", "Optimization took %f sec to create",
                    (ros::WallTime::now() - create_time).toSec());

    bool optimization_result = optimizer->optimize();

    // replan with updated parameters if no solution is found
    if (params_nonconst.enable_failure_recovery_)
    {
      ROS_INFO_NAMED("chomp_planner", "Planned with Chomp Parameters (learning_rate, ridge_factor, "
                                      "planning_time_limit, max_iterations), attempt: # %d ",
                     (replan_count + 1));
      ROS_INFO_NAMED("chomp_planner", "Learning rate: %f ridge factor: %f planning time limit: %f max_iterations %d ",
                     params_nonconst.learning_rate_, params_nonconst.ridge_factor_,
                     params_nonconst.planning_time_limit_, params_nonconst.max_iterations_);

      if (!optimization_result && replan_count < params_nonconst.max_recovery_attempts_)
      {
        replan_count++;
        replan_flag = true;
      }
      else
      {
        break;
      }
    }
    else
      break;
  }  // end of while loop

  // resetting the CHOMP Parameters to the original values after a successful plan
  params_nonconst.setRecoveryParams(org_learning_rate, org_ridge_factor, org_planning_time_limit, org_max_iterations);

  ROS_DEBUG_NAMED("chomp_planner", "Optimization actually took %f sec to run",
                  (ros::WallTime::now() - create_time).toSec());
  create_time = ros::WallTime::now();
  // assume that the trajectory is now optimized, fill in the output structure:

  ROS_DEBUG_NAMED("chomp_planner", "Output trajectory has %zd joints", trajectory.getNumJoints());

  auto result = std::make_shared<robot_trajectory::RobotTrajectory>(planning_scene->getRobotModel(), req.group_name);
  // fill in the entire trajectory
  for (size_t i = 0; i < trajectory.getNumPoints(); i++)
  {
    const Eigen::MatrixXd::RowXpr source = trajectory.getTrajectoryPoint(i);
    auto state = std::make_shared<robot_state::RobotState>(start_state);
    size_t joint_index = 0;
    for (const robot_state::JointModel* jm : result->getGroup()->getActiveJointModels())
    {
      assert(jm->getVariableCount() == 1);
      state->setVariablePosition(jm->getFirstVariableIndex(), source[joint_index++]);
    }
    result->addSuffixWayPoint(state, 0.0);
  }

  res.trajectory_.resize(1);
  res.trajectory_[0] = result;

  ROS_DEBUG_NAMED("chomp_planner", "Bottom took %f sec to create", (ros::WallTime::now() - create_time).toSec());
<<<<<<< HEAD
  ROS_DEBUG_NAMED("chomp_planner", "Serviced planning request in %f wall-seconds, trajectory duration is %f",
                  (ros::WallTime::now() - start_time).toSec(),
                  res.trajectory[0].joint_trajectory.points[goal_index].time_from_start.toSec());
  res.error_code.val = moveit_msgs::msg::MoveItErrorCodes::SUCCESS;
  res.processing_time.push_back((ros::WallTime::now() - start_time).toSec());
=======
  ROS_DEBUG_NAMED("chomp_planner", "Serviced planning request in %f wall-seconds",
                  (ros::WallTime::now() - start_time).toSec());

  res.error_code_.val = moveit_msgs::MoveItErrorCodes::SUCCESS;
  res.processing_time_.resize(1);
  res.processing_time_[0] = (ros::WallTime::now() - start_time).toSec();
>>>>>>> 1a308e47

  // report planning failure if path has collisions
  if (not optimizer->isCollisionFree())
  {
    ROS_ERROR_STREAM_NAMED("chomp_planner", "Motion plan is invalid.");
<<<<<<< HEAD
    res.error_code.val = moveit_msgs::msg::MoveItErrorCodes::INVALID_MOTION_PLAN;
=======
    res.error_code_.val = moveit_msgs::MoveItErrorCodes::INVALID_MOTION_PLAN;
>>>>>>> 1a308e47
    return false;
  }

  // check that final state is within goal tolerances
  kinematic_constraints::JointConstraint jc(planning_scene->getRobotModel());
<<<<<<< HEAD
  robot_state::RobotState last_state(start_state);
  last_state.setVariablePositions(res.trajectory[0].joint_trajectory.joint_names,
                                  res.trajectory[0].joint_trajectory.points.back().positions);

  bool constraints_are_ok = true;
  for (const moveit_msgs::msg::JointConstraint& constraint : req.goal_constraints[0].joint_constraints)
=======
  const robot_state::RobotState& last_state = result->getLastWayPoint();
  for (const moveit_msgs::JointConstraint& constraint : req.goal_constraints[0].joint_constraints)
>>>>>>> 1a308e47
  {
    if (!jc.configure(constraint) || !jc.decide(last_state).satisfied)
    {
      ROS_ERROR_STREAM_NAMED("chomp_planner", "Goal constraints are violated: " << constraint.joint_name);
<<<<<<< HEAD
      res.error_code.val = moveit_msgs::msg::MoveItErrorCodes::GOAL_CONSTRAINTS_VIOLATED;
=======
      res.error_code_.val = moveit_msgs::MoveItErrorCodes::GOAL_CONSTRAINTS_VIOLATED;
>>>>>>> 1a308e47
      return false;
    }
  }

  return true;
}
}  // namespace chomp<|MERGE_RESOLUTION|>--- conflicted
+++ resolved
@@ -39,52 +39,29 @@
 #include <chomp_motion_planner/chomp_trajectory.h>
 #include <chomp_motion_planner/chomp_optimizer.h>
 #include <moveit/robot_state/conversions.h>
-#include <moveit_msgs/msg/motion_plan_request.hpp>
 
 namespace chomp
 {
 bool ChompPlanner::solve(const planning_scene::PlanningSceneConstPtr& planning_scene,
-<<<<<<< HEAD
-                         const moveit_msgs::msg::MotionPlanRequest& req, const chomp::ChompParameters& params,
-                         moveit_msgs::msg::MotionPlanDetailedResponse& res) const
-=======
                          const planning_interface::MotionPlanRequest& req, const ChompParameters& params,
                          planning_interface::MotionPlanDetailedResponse& res) const
->>>>>>> 1a308e47
 {
   ros::WallTime start_time = ros::WallTime::now();
   if (!planning_scene)
   {
     ROS_ERROR_STREAM_NAMED("chomp_planner", "No planning scene initialized.");
-<<<<<<< HEAD
-    res.error_code.val = moveit_msgs::msg::MoveItErrorCodes::FAILURE;
-    return false;
-  }
-
-  if (req.start_state.joint_state.position.empty())
-  {
-    ROS_ERROR_STREAM_NAMED("chomp_planner", "Start state is empty");
-    res.error_code.val = moveit_msgs::msg::MoveItErrorCodes::INVALID_ROBOT_STATE;
-    return false;
-  }
-=======
-    res.error_code_.val = moveit_msgs::MoveItErrorCodes::FAILURE;
+    res.error_code_.val = moveit_msgs::msg::MoveItErrorCodes::FAILURE;
     return false;
   }
 
   // get the specified start state
   robot_state::RobotState start_state = planning_scene->getCurrentState();
   robot_state::robotStateMsgToRobotState(planning_scene->getTransforms(), req.start_state, start_state);
->>>>>>> 1a308e47
 
   if (!start_state.satisfiesBounds())
   {
     ROS_ERROR_STREAM_NAMED("chomp_planner", "Start state violates joint limits");
-<<<<<<< HEAD
-    res.error_code.val = moveit_msgs::msg::MoveItErrorCodes::INVALID_ROBOT_STATE;
-=======
-    res.error_code_.val = moveit_msgs::MoveItErrorCodes::INVALID_ROBOT_STATE;
->>>>>>> 1a308e47
+    res.error_code_.val = moveit_msgs::msg::MoveItErrorCodes::INVALID_ROBOT_STATE;
     return false;
   }
 
@@ -93,13 +70,8 @@
 
   if (req.goal_constraints.size() != 1)
   {
-<<<<<<< HEAD
-    ROS_ERROR_STREAM_NAMED("chomp_planner", "No goal constraints specified!");
-    res.error_code.val = moveit_msgs::msg::MoveItErrorCodes::INVALID_GOAL_CONSTRAINTS;
-=======
     ROS_ERROR_NAMED("chomp_planner", "Expecting exactly one goal constraint, got: %zd", req.goal_constraints.size());
-    res.error_code_.val = moveit_msgs::MoveItErrorCodes::INVALID_GOAL_CONSTRAINTS;
->>>>>>> 1a308e47
+    res.error_code_.val = moveit_msgs::msg::MoveItErrorCodes::INVALID_GOAL_CONSTRAINTS;
     return false;
   }
 
@@ -107,11 +79,7 @@
       !req.goal_constraints[0].orientation_constraints.empty())
   {
     ROS_ERROR_STREAM("Only joint-space goals are supported");
-<<<<<<< HEAD
-    res.error_code.val = moveit_msgs::msg::MoveItErrorCodes::INVALID_GOAL_CONSTRAINTS;
-=======
-    res.error_code_.val = moveit_msgs::MoveItErrorCodes::INVALID_GOAL_CONSTRAINTS;
->>>>>>> 1a308e47
+    res.error_code_.val = moveit_msgs::msg::MoveItErrorCodes::INVALID_GOAL_CONSTRAINTS;
     return false;
   }
 
@@ -148,22 +116,6 @@
     }
   }
 
-<<<<<<< HEAD
-  const std::vector<std::string>& active_joint_names = model_group->getActiveJointModelNames();
-  const Eigen::MatrixXd goal_state = trajectory.getTrajectoryPoint(goal_index);
-  moveit::core::RobotState goal_robot_state = planning_scene->getCurrentState();
-  goal_robot_state.setVariablePositions(
-      active_joint_names, std::vector<double>(goal_state.data(), goal_state.data() + active_joint_names.size()));
-
-  if (not goal_robot_state.satisfiesBounds())
-  {
-    ROS_ERROR_STREAM_NAMED("chomp_planner", "Goal state violates joint limits");
-    res.error_code.val = moveit_msgs::msg::MoveItErrorCodes::INVALID_ROBOT_STATE;
-    return false;
-  }
-
-=======
->>>>>>> 1a308e47
   // fill in an initial trajectory based on user choice from the chomp_config.yaml file
   if (params.trajectory_initialization_method_.compare("quintic-spline") == 0)
     trajectory.fillInMinJerk();
@@ -222,11 +174,7 @@
     if (!optimizer->isInitialized())
     {
       ROS_ERROR_STREAM_NAMED("chomp_planner", "Could not initialize optimizer");
-<<<<<<< HEAD
-      res.error_code.val = moveit_msgs::msg::MoveItErrorCodes::PLANNING_FAILED;
-=======
-      res.error_code_.val = moveit_msgs::MoveItErrorCodes::PLANNING_FAILED;
->>>>>>> 1a308e47
+      res.error_code_.val = moveit_msgs::msg::MoveItErrorCodes::PLANNING_FAILED;
       return false;
     }
 
@@ -288,55 +236,30 @@
   res.trajectory_[0] = result;
 
   ROS_DEBUG_NAMED("chomp_planner", "Bottom took %f sec to create", (ros::WallTime::now() - create_time).toSec());
-<<<<<<< HEAD
-  ROS_DEBUG_NAMED("chomp_planner", "Serviced planning request in %f wall-seconds, trajectory duration is %f",
-                  (ros::WallTime::now() - start_time).toSec(),
-                  res.trajectory[0].joint_trajectory.points[goal_index].time_from_start.toSec());
-  res.error_code.val = moveit_msgs::msg::MoveItErrorCodes::SUCCESS;
-  res.processing_time.push_back((ros::WallTime::now() - start_time).toSec());
-=======
   ROS_DEBUG_NAMED("chomp_planner", "Serviced planning request in %f wall-seconds",
                   (ros::WallTime::now() - start_time).toSec());
 
-  res.error_code_.val = moveit_msgs::MoveItErrorCodes::SUCCESS;
+  res.error_code_.val = moveit_msgs::msg::MoveItErrorCodes::SUCCESS;
   res.processing_time_.resize(1);
   res.processing_time_[0] = (ros::WallTime::now() - start_time).toSec();
->>>>>>> 1a308e47
 
   // report planning failure if path has collisions
   if (not optimizer->isCollisionFree())
   {
     ROS_ERROR_STREAM_NAMED("chomp_planner", "Motion plan is invalid.");
-<<<<<<< HEAD
-    res.error_code.val = moveit_msgs::msg::MoveItErrorCodes::INVALID_MOTION_PLAN;
-=======
-    res.error_code_.val = moveit_msgs::MoveItErrorCodes::INVALID_MOTION_PLAN;
->>>>>>> 1a308e47
+    res.error_code_.val = moveit_msgs::msg::MoveItErrorCodes::INVALID_MOTION_PLAN;
     return false;
   }
 
   // check that final state is within goal tolerances
   kinematic_constraints::JointConstraint jc(planning_scene->getRobotModel());
-<<<<<<< HEAD
-  robot_state::RobotState last_state(start_state);
-  last_state.setVariablePositions(res.trajectory[0].joint_trajectory.joint_names,
-                                  res.trajectory[0].joint_trajectory.points.back().positions);
-
-  bool constraints_are_ok = true;
+  const robot_state::RobotState& last_state = result->getLastWayPoint();
   for (const moveit_msgs::msg::JointConstraint& constraint : req.goal_constraints[0].joint_constraints)
-=======
-  const robot_state::RobotState& last_state = result->getLastWayPoint();
-  for (const moveit_msgs::JointConstraint& constraint : req.goal_constraints[0].joint_constraints)
->>>>>>> 1a308e47
   {
     if (!jc.configure(constraint) || !jc.decide(last_state).satisfied)
     {
       ROS_ERROR_STREAM_NAMED("chomp_planner", "Goal constraints are violated: " << constraint.joint_name);
-<<<<<<< HEAD
-      res.error_code.val = moveit_msgs::msg::MoveItErrorCodes::GOAL_CONSTRAINTS_VIOLATED;
-=======
-      res.error_code_.val = moveit_msgs::MoveItErrorCodes::GOAL_CONSTRAINTS_VIOLATED;
->>>>>>> 1a308e47
+      res.error_code_.val = moveit_msgs::msg::MoveItErrorCodes::GOAL_CONSTRAINTS_VIOLATED;
       return false;
     }
   }
