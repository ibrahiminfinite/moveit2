--- conflicted
+++ resolved
@@ -159,13 +159,8 @@
   }
 
 protected:
-<<<<<<< HEAD
   const rclcpp::Node::SharedPtr node_;
-  std::string getActionName(void) const
-=======
-  ros::NodeHandle nh_;
   std::string getActionName() const
->>>>>>> a5864ccc
   {
     if (namespace_.empty())
       return name_;
