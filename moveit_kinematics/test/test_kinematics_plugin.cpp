/*********************************************************************
 * Software License Agreement (BSD License)
 *
 *  Copyright (c) 2015, Southwest Research Institute
 *                2018, Bielefeld University
 *  All rights reserved.
 *
 *  Redistribution and use in source and binary forms, with or without
 *  modification, are permitted provided that the following conditions
 *  are met:
 *
 *   * Redistributions of source code must retain the above copyright
 *     notice, this list of conditions and the following disclaimer.
 *   * Redistributions in binary form must reproduce the above
 *     copyright notice, this list of conditions and the following
 *     disclaimer in the documentation and/or other materials provided
 *     with the distribution.
 *   * Neither the name of Willow Garage nor the names of its
 *     contributors may be used to endorse or promote products derived
 *     from this software without specific prior written permission.
 *
 *  THIS SOFTWARE IS PROVIDED BY THE COPYRIGHT HOLDERS AND CONTRIBUTORS
 *  "AS IS" AND ANY EXPRESS OR IMPLIED WARRANTIES, INCLUDING, BUT NOT
 *  LIMITED TO, THE IMPLIED WARRANTIES OF MERCHANTABILITY AND FITNESS
 *  FOR A PARTICULAR PURPOSE ARE DISCLAIMED. IN NO EVENT SHALL THE
 *  COPYRIGHT OWNER OR CONTRIBUTORS BE LIABLE FOR ANY DIRECT, INDIRECT,
 *  INCIDENTAL, SPECIAL, EXEMPLARY, OR CONSEQUENTIAL DAMAGES (INCLUDING,
 *  BUT NOT LIMITED TO, PROCUREMENT OF SUBSTITUTE GOODS OR SERVICES;
 *  LOSS OF USE, DATA, OR PROFITS; OR BUSINESS INTERRUPTION) HOWEVER
 *  CAUSED AND ON ANY THEORY OF LIABILITY, WHETHER IN CONTRACT, STRICT
 *  LIABILITY, OR TORT (INCLUDING NEGLIGENCE OR OTHERWISE) ARISING IN
 *  ANY WAY OUT OF THE USE OF THIS SOFTWARE, EVEN IF ADVISED OF THE
 *  POSSIBILITY OF SUCH DAMAGE.
 *********************************************************************/

/* Author: Jorge Nicho, Robert Haschke */

#include <gtest/gtest.h>
#include <memory>
#include <boost/bind.hpp>
#include <pluginlib/class_loader.hpp>
#include <rclcpp/rclcpp.hpp>
#include <tf2_eigen/tf2_eigen.h>

// MoveIt
#include <moveit/kinematics_base/kinematics_base.h>
#include <moveit/rdf_loader/rdf_loader.h>
#include <moveit/robot_model/robot_model.h>
#include <moveit/robot_state/robot_state.h>

#include <moveit/robot_state/conversions.h>
#include <moveit_msgs/msg/display_trajectory.hpp>
#include <moveit/robot_trajectory/robot_trajectory.h>

#include <moveit/utils/robot_model_test_utils.h>

static const rclcpp::Logger LOGGER = rclcpp::get_logger("test_kinematics_plugin");
const std::string ROBOT_DESCRIPTION_PARAM = "robot_description";
const double DEFAULT_SEARCH_DISCRETIZATION = 0.01f;
const double EXPECTED_SUCCESS_RATE = 0.8;
const double DEFAULT_TOLERANCE = 1e-5;

template <typename T>
inline bool getParam(const rclcpp::Node::SharedPtr& node, const std::string& param_name, T& param)
{
  if (node->has_parameter(param_name))
    return node->get_parameter(param_name, param);
  return false;
}

// As loading of parameters is quite slow, we share them across all tests
class SharedData
{
  friend class KinematicsTest;
  typedef pluginlib::ClassLoader<kinematics::KinematicsBase> KinematicsLoader;

  moveit::core::RobotModelPtr robot_model_;
  std::unique_ptr<KinematicsLoader> kinematics_loader_;
  std::string root_link_;
  std::string tip_link_;
  std::string group_name_;
  std::vector<std::string> joints_;
  std::vector<double> seed_;
  std::vector<double> consistency_limits_;
  double timeout_;
  double tolerance_;
  int num_fk_tests_;
  int num_ik_cb_tests_;
  int num_ik_tests_;
  int num_ik_multiple_tests_;
  int num_nearest_ik_tests_;

  SharedData(SharedData const&) = delete;  // this is a singleton
  SharedData()
  {
    initialize();
  }

  void initialize()
  {
    node_ = std::make_shared<rclcpp::Node>("moveit_kinematics_test");

    RCLCPP_INFO_STREAM(LOGGER, "Loading robot model from " << node_->get_name() << "." << ROBOT_DESCRIPTION_PARAM);
    // Parameter declaration (to avoid throwing an exception)
    // TODO(JafarAbdi): Make the parameter generic by providing launch file
    std::vector<std::string> joint_names{ "panda_joint1", "panda_joint2", "panda_joint3", "panda_joint4",
                                          "panda_joint5", "panda_joint6", "panda_joint7" };
    std::vector<double> seed{ -0.5, -0.5, 0.3, -2, 0.8, 1.8, 1.9 };
    std::vector<double> consistency_limits{ 0.4, 0.4, 0.4, 0.4, 0.4, 0.4, 0.4 };

    node_->declare_parameter("group", "panda_arm");
    node_->declare_parameter("tip_link", "panda_link8");
    node_->declare_parameter("root_link", "panda_link0");
    node_->declare_parameter("joint_names", joint_names);
    node_->declare_parameter("seed", seed);
    node_->declare_parameter("consistency_limits", consistency_limits);
    node_->declare_parameter("ik_timeout", 0.2);
    node_->declare_parameter("tolerance", 1e-5);
    node_->declare_parameter("num_fk_tests", 100);
    node_->declare_parameter("num_ik_cb_tests", 0);
    node_->declare_parameter("num_ik_tests", 100);
    node_->declare_parameter("num_ik_multiple_tests", 0);
    node_->declare_parameter("num_nearest_ik_tests", 0);
    node_->declare_parameter("ik_plugin_name", "kdl_kinematics_plugin/KDLKinematicsPlugin");
    node_->declare_parameter("publish_trajectory", false);

    // load robot model
<<<<<<< HEAD
    robot_model_ = moveit::core::loadTestingRobotModel("panda");
=======
    rdf_loader::RDFLoader rdf_loader(ROBOT_DESCRIPTION_PARAM);
    robot_model_ = std::make_shared<moveit::core::RobotModel>(rdf_loader.getURDF(), rdf_loader.getSRDF());
>>>>>>> a5864ccc
    ASSERT_TRUE(bool(robot_model_)) << "Failed to load robot model";

    // init ClassLoader
    kinematics_loader_ = std::make_unique<KinematicsLoader>("moveit_core", "kinematics::KinematicsBase");
    ASSERT_TRUE(bool(kinematics_loader_)) << "Failed to instantiate ClassLoader";

    // load parameters
    ASSERT_TRUE(getParam(node_, "group", group_name_));
    ASSERT_TRUE(getParam(node_, "tip_link", tip_link_));
    ASSERT_TRUE(getParam(node_, "root_link", root_link_));
    ASSERT_TRUE(getParam(node_, "joint_names", joints_));
    getParam(node_, "seed", seed_);
    ASSERT_TRUE(seed_.empty() || seed_.size() == joints_.size());
    getParam(node_, "consistency_limits", consistency_limits_);
    if (!getParam(node_, "ik_timeout", timeout_) || timeout_ < 0.0)
      timeout_ = 1.0;
    if (!getParam(node_, "tolerance", tolerance_) || tolerance_ < 0.0)
      tolerance_ = DEFAULT_TOLERANCE;
    ASSERT_TRUE(consistency_limits_.empty() || consistency_limits_.size() == joints_.size());
    ASSERT_TRUE(getParam(node_, "num_fk_tests", num_fk_tests_));
    ASSERT_TRUE(getParam(node_, "num_ik_cb_tests", num_ik_cb_tests_));
    ASSERT_TRUE(getParam(node_, "num_ik_tests", num_ik_tests_));
    ASSERT_TRUE(getParam(node_, "num_ik_multiple_tests", num_ik_multiple_tests_));
    ASSERT_TRUE(getParam(node_, "num_nearest_ik_tests", num_nearest_ik_tests_));

    ASSERT_TRUE(robot_model_->hasJointModelGroup(group_name_));
    ASSERT_TRUE(robot_model_->hasLinkModel(root_link_));
    ASSERT_TRUE(robot_model_->hasLinkModel(tip_link_));
  }

public:
  std::shared_ptr<rclcpp::Node> node_;

  auto createUniqueInstance(const std::string& name) const
  {
    return kinematics_loader_->createUniqueInstance(name);
  }

  static const SharedData& instance()
  {
    static SharedData instance;
    return instance;
  }
  static void release()
  {
    SharedData& shared = const_cast<SharedData&>(instance());
    shared.kinematics_loader_.reset();
  }
};

class KinematicsTest : public ::testing::Test
{
protected:
  void operator=(const SharedData& data)
  {
    node_ = data.node_;
    robot_model_ = data.robot_model_;
    jmg_ = robot_model_->getJointModelGroup(data.group_name_);
    root_link_ = data.root_link_;
    tip_link_ = data.tip_link_;
    group_name_ = data.group_name_;
    joints_ = data.joints_;
    seed_ = data.seed_;
    consistency_limits_ = data.consistency_limits_;
    timeout_ = data.timeout_;
    tolerance_ = data.tolerance_;
    num_fk_tests_ = data.num_fk_tests_;
    num_ik_cb_tests_ = data.num_ik_cb_tests_;
    num_ik_tests_ = data.num_ik_tests_;
    num_ik_multiple_tests_ = data.num_ik_multiple_tests_;
    num_nearest_ik_tests_ = data.num_nearest_ik_tests_;
  }

  void SetUp() override
  {
    *this = SharedData::instance();

    std::string plugin_name;
    ASSERT_TRUE(getParam(SharedData::instance().node_, std::string("ik_plugin_name"), plugin_name));
    RCLCPP_INFO_STREAM(LOGGER, "Loading " << plugin_name);
    kinematics_solver_ = SharedData::instance().createUniqueInstance(plugin_name);
    ASSERT_TRUE(bool(kinematics_solver_)) << "Failed to load plugin: " << plugin_name;

    // initializing plugin
    ASSERT_TRUE(kinematics_solver_->initialize(node_, *robot_model_, group_name_, root_link_, { tip_link_ },
                                               DEFAULT_SEARCH_DISCRETIZATION) ||
                kinematics_solver_->initialize(ROBOT_DESCRIPTION_PARAM, group_name_, root_link_, { tip_link_ },
                                               DEFAULT_SEARCH_DISCRETIZATION))
        << "Solver failed to initialize";

    jmg_ = robot_model_->getJointModelGroup(kinematics_solver_->getGroupName());
    ASSERT_TRUE(jmg_);

    // Validate chain information
    ASSERT_EQ(root_link_, kinematics_solver_->getBaseFrame());
    ASSERT_FALSE(kinematics_solver_->getTipFrames().empty());
    ASSERT_EQ(tip_link_, kinematics_solver_->getTipFrame());
    ASSERT_EQ(joints_, kinematics_solver_->getJointNames());
  }

public:
  testing::AssertionResult isNear(const char* expr1, const char* expr2, const char* /*abs_error_expr*/,
                                  const geometry_msgs::msg::Point& val1, const geometry_msgs::msg::Point& val2,
                                  double abs_error)
  {
    // clang-format off
    if (std::fabs(val1.x - val2.x) <= abs_error &&
        std::fabs(val1.y - val2.y) <= abs_error &&
        std::fabs(val1.z - val2.z) <= abs_error)
      return testing::AssertionSuccess();

    return testing::AssertionFailure()
        << std::setprecision(std::numeric_limits<double>::digits10 + 2)
        << "Expected: " << expr1 << " [" << val1.x << ", " << val1.y << ", " << val1.z << "]\n"
        << "Actual: " << expr2 << " [" << val2.x << ", " << val2.y << ", " << val2.z << "]";
    // clang-format on
  }
  testing::AssertionResult isNear(const char* expr1, const char* expr2, const char* /*abs_error_expr*/,
                                  const geometry_msgs::msg::Quaternion& val1,
                                  const geometry_msgs::msg::Quaternion& val2, double abs_error)
  {
    if ((std::fabs(val1.x - val2.x) <= abs_error && std::fabs(val1.y - val2.y) <= abs_error &&
         std::fabs(val1.z - val2.z) <= abs_error && std::fabs(val1.w - val2.w) <= abs_error) ||
        (std::fabs(val1.x + val2.x) <= abs_error && std::fabs(val1.y + val2.y) <= abs_error &&
         std::fabs(val1.z + val2.z) <= abs_error && std::fabs(val1.w + val2.w) <= abs_error))
      return testing::AssertionSuccess();

    // clang-format off
    return testing::AssertionFailure()
        << std::setprecision(std::numeric_limits<double>::digits10 + 2)
        << "Expected: " << expr1 << " [" << val1.w << ", " << val1.x << ", " << val1.y << ", " << val1.z << "]\n"
        << "Actual: " << expr2 << " [" << val2.w << ", " << val2.x << ", " << val2.y << ", " << val2.z << "]";
    // clang-format on
  }
  testing::AssertionResult expectNearHelper(const char* expr1, const char* expr2, const char* abs_error_expr,
                                            const std::vector<geometry_msgs::msg::Pose>& val1,
                                            const std::vector<geometry_msgs::msg::Pose>& val2, double abs_error)
  {
    if (val1.size() != val2.size())
      return testing::AssertionFailure() << "Different vector sizes"
                                         << "\nExpected: " << expr1 << " (" << val1.size() << ")"
                                         << "\nActual: " << expr2 << " (" << val2.size() << ")";

    for (size_t i = 0; i < val1.size(); ++i)
    {
      ::std::stringstream ss;
      ss << "[" << i << "].position";
      GTEST_ASSERT_(isNear((expr1 + ss.str()).c_str(), (expr2 + ss.str()).c_str(), abs_error_expr, val1[i].position,
                           val2[i].position, abs_error),
                    GTEST_NONFATAL_FAILURE_);

      ss.str("");
      ss << "[" << i << "].orientation";
      GTEST_ASSERT_(isNear((expr1 + ss.str()).c_str(), (expr2 + ss.str()).c_str(), abs_error_expr, val1[i].orientation,
                           val2[i].orientation, abs_error),
                    GTEST_NONFATAL_FAILURE_);
    }
    return testing::AssertionSuccess();
  }

  void searchIKCallback(const geometry_msgs::msg::Pose& /*ik_pose*/, const std::vector<double>& joint_state,
                        moveit_msgs::msg::MoveItErrorCodes& error_code)
  {
    std::vector<std::string> link_names = { tip_link_ };
    std::vector<geometry_msgs::msg::Pose> poses;
    if (!kinematics_solver_->getPositionFK(link_names, joint_state, poses))
    {
      error_code.val = error_code.PLANNING_FAILED;
      return;
    }

    EXPECT_GT(poses[0].position.z, 0.0f);
    if (poses[0].position.z > 0.0)
      error_code.val = error_code.SUCCESS;
    else
      error_code.val = error_code.PLANNING_FAILED;
  }

public:
<<<<<<< HEAD
  rclcpp::Node::SharedPtr node_;
  robot_model::RobotModelPtr robot_model_;
  robot_model::JointModelGroup* jmg_;
=======
  moveit::core::RobotModelPtr robot_model_;
  moveit::core::JointModelGroup* jmg_;
>>>>>>> a5864ccc
  kinematics::KinematicsBasePtr kinematics_solver_;
  random_numbers::RandomNumberGenerator rng_{ 42 };
  std::string root_link_;
  std::string tip_link_;
  std::string group_name_;
  std::vector<std::string> joints_;
  std::vector<double> seed_;
  std::vector<double> consistency_limits_;
  double timeout_;
  double tolerance_;
  unsigned int num_fk_tests_;
  unsigned int num_ik_cb_tests_;
  unsigned int num_ik_tests_;
  unsigned int num_ik_multiple_tests_;
  unsigned int num_nearest_ik_tests_;
};

#define EXPECT_NEAR_POSES(lhs, rhs, near)                                                                              \
  SCOPED_TRACE("EXPECT_NEAR_POSES(" #lhs ", " #rhs ")");                                                               \
  GTEST_ASSERT_(expectNearHelper(#lhs, #rhs, #near, lhs, rhs, near), GTEST_NONFATAL_FAILURE_);

TEST_F(KinematicsTest, getFK)
{
  std::vector<double> joints(kinematics_solver_->getJointNames().size(), 0.0);
  const std::vector<std::string>& tip_frames = kinematics_solver_->getTipFrames();
  moveit::core::RobotState robot_state(robot_model_);
  robot_state.setToDefaultValues();

  for (unsigned int i = 0; i < num_fk_tests_; ++i)
  {
    robot_state.setToRandomPositions(jmg_, this->rng_);
    robot_state.copyJointGroupPositions(jmg_, joints);
    std::vector<geometry_msgs::msg::Pose> fk_poses;
    EXPECT_TRUE(kinematics_solver_->getPositionFK(tip_frames, joints, fk_poses));

    robot_state.updateLinkTransforms();
    std::vector<geometry_msgs::msg::Pose> model_poses;
    model_poses.reserve(tip_frames.size());
    for (const auto& tip : tip_frames)
      model_poses.emplace_back(tf2::toMsg(robot_state.getGlobalLinkTransform(tip)));
    EXPECT_NEAR_POSES(model_poses, fk_poses, tolerance_);
  }
}

// perform random walk in joint-space, reaching poses via IK
TEST_F(KinematicsTest, randomWalkIK)
{
  std::vector<double> seed, goal, solution;
  const std::vector<std::string>& tip_frames = kinematics_solver_->getTipFrames();
  moveit::core::RobotState robot_state(robot_model_);
  robot_state.setToDefaultValues();

  if (!seed_.empty())
    robot_state.setJointGroupPositions(jmg_, seed_);

  bool publish_trajectory = false;
  getParam(node_, "publish_trajectory", publish_trajectory);
  moveit_msgs::msg::DisplayTrajectory msg;
  msg.model_id = robot_model_->getName();
  moveit::core::robotStateToRobotStateMsg(robot_state, msg.trajectory_start);
  msg.trajectory.resize(1);
  robot_trajectory::RobotTrajectory traj(robot_model_, jmg_);

  unsigned int failures = 0;
  static constexpr double NEAR_JOINT = 0.1;
  const std::vector<double> consistency_limits(jmg_->getVariableCount(), 1.05 * NEAR_JOINT);
  for (unsigned int i = 0; i < num_ik_tests_; ++i)
  {
    // remember previous pose
    robot_state.copyJointGroupPositions(jmg_, seed);
    // sample a new pose nearby
    robot_state.setToRandomPositionsNearBy(jmg_, robot_state, NEAR_JOINT);
    // get joints of new pose
    robot_state.copyJointGroupPositions(jmg_, goal);
    // compute target tip_frames
    std::vector<geometry_msgs::msg::Pose> poses;
    ASSERT_TRUE(kinematics_solver_->getPositionFK(tip_frames, goal, poses));

    // compute IK
    moveit_msgs::msg::MoveItErrorCodes error_code;
    kinematics_solver_->searchPositionIK(poses[0], seed, 0.1, consistency_limits, solution, error_code);
    if (error_code.val != error_code.SUCCESS)
    {
      ++failures;
      continue;
    }

    // on success: validate reached poses
    std::vector<geometry_msgs::msg::Pose> reached_poses;
    kinematics_solver_->getPositionFK(tip_frames, solution, reached_poses);
    EXPECT_NEAR_POSES(poses, reached_poses, tolerance_);

    // validate closeness of solution pose to goal
    auto diff = Eigen::Map<Eigen::ArrayXd>(solution.data(), solution.size()) -
                Eigen::Map<Eigen::ArrayXd>(goal.data(), goal.size());
    if (!diff.isZero(1.05 * NEAR_JOINT))
    {
      ++failures;
      RCLCPP_WARN_STREAM(LOGGER, "jump in [" << i << "]: " << diff.transpose());
    }

    // update robot state to found pose
    robot_state.setJointGroupPositions(jmg_, solution);
    traj.addSuffixWayPoint(robot_state, 0.1);
  }
  EXPECT_LE(failures, (1.0 - EXPECTED_SUCCESS_RATE) * num_ik_tests_);
<<<<<<< HEAD
  // TODO(JafarAbdi): Enable after porting the launch files
  // if (publish_trajectory)
  // {
  //   ros::NodeHandle nh;
  //   ros::AsyncSpinner spinner(1);
  //   spinner.start();
  //   ros::Publisher pub = nh.advertise<moveit_msgs::msg::DisplayTrajectory>("display_random_walk", 1, true);
  //   traj.getRobotTrajectoryMsg(msg.trajectory[0]);
  //   pub.publish(msg);
  //   ros::WallDuration(0.1).sleep();
  // }
}

// TODO(JafarAbdi): Enable after porting the launch files and replacing XMLRPC
// static bool parseGoal(const std::string& param_prefix, const std::string& name,
//                      const std::map<std::string, rclcpp::Parameter>& params, Eigen::Isometry3d& goal,
//                      std::string& desc)
//{
//  std::ostringstream oss;
//  std::vector<double> vec;
//  if (name == param_prefix + ".pose")
//  {
//    vec = params.at(name + ".orientation").as_double_array();
//    Eigen::Quaterniond q(vec[3], vec[0], vec[1], vec[2]);  // w x y z
//    goal = q;
//    vec = params.at(name + ".position").as_double_array();
//    goal.translation() = Eigen::Map<Eigen::Vector3d>(vec.data());
//    oss << name << " " << goal.translation().transpose() << " " << q.vec().transpose() << " " << q.w();
//    desc = oss.str();
//    return true;
//  }
//  for (unsigned char axis = 0; axis < 3; ++axis)
//  {
//    char axis_char = 'x' + axis;
//    // position offset
//    std::string param_name = param_prefix + "pos." + axis_char;
//    if (name == param_name)
//    {
//      goal.translation()[axis] += params.at(param_name).as_double();
//      desc = name + " " + std::to_string(params.at(param_name).as_double());
//      return true;
//    }
//    // rotation offset
//    else if (name == param_prefix + "rot." + axis_char)
//    {
//      goal *= Eigen::AngleAxisd(params.at(param_prefix + "rot." + axis_char).as_double(),
//      Eigen::Vector3d::Unit(axis)); desc = name + " " + std::to_string(params.at(param_prefix + "rot." +
//      axis_char).as_double()); return true;
//    }
//  }
//  return false;
//}

// TEST_F(KinematicsTest, unitIK)
//{
//  //  std::string param_prefix = "";
//  //  std::map<std::string, rclcpp::Parameter> params;
//  //  if (!node_->get_parameters(param_prefix, params))
//  //  {
//  //    FAIL() << "Didn't load any parameter";
//  //    return;
//  //  }

//  std::vector<double> seed, sol;
//  const std::vector<std::string>& tip_frames = kinematics_solver_->getTipFrames();
//  robot_state::RobotState robot_state(robot_model_);
//  robot_state.setToDefaultValues();

//  // initial joint pose from seed_ or defaults
//  if (!seed_.empty())
//    robot_state.setJointGroupPositions(jmg_, seed_);
//  robot_state.copyJointGroupPositions(jmg_, seed);

//  // compute initial end-effector pose
//  std::vector<geometry_msgs::msg::Pose> poses;
//  ASSERT_TRUE(kinematics_solver_->getPositionFK(tip_frames, seed, poses));
//  Eigen::Isometry3d initial, goal;
//  tf2::fromMsg(poses[0], initial);

//  auto validate_ik = [&](const geometry_msgs::msg::Pose& goal, std::vector<double>& truth) {
//    // compute IK
//    moveit_msgs::msg::MoveItErrorCodes error_code;
//    kinematics_solver_->searchPositionIK(goal, seed, timeout_,
//                                         const_cast<const std::vector<double>&>(consistency_limits_), sol,
//                                         error_code);
//    ASSERT_EQ(error_code.val, error_code.SUCCESS);

//    // validate reached poses
//    std::vector<geometry_msgs::msg::Pose> reached_poses;
//    kinematics_solver_->getPositionFK(tip_frames, sol, reached_poses);
//    EXPECT_NEAR_POSES({ goal }, reached_poses, tolerance_);

//    // validate ground truth
//    if (!truth.empty())
//    {
//      ASSERT_EQ(truth.size(), sol.size()) << "Invalid size of ground truth joints vector";
//      Eigen::Map<Eigen::ArrayXd> solution(sol.data(), sol.size());
//      Eigen::Map<Eigen::ArrayXd> ground_truth(truth.data(), truth.size());
//      EXPECT_TRUE(solution.isApprox(ground_truth, 10 * tolerance_)) << solution.transpose() << std::endl
//                                                                    << ground_truth.transpose() << std::endl;
//    }
//  };

//  std::vector<double> ground_truth;

//  /* process tests definitions on parameter server of the form
//     - pos.x: +0.1
//       joints: [0, 0, 0, 0, 0, 0]
//     - pos.y: -0.1
//       joints: [0, 0, 0, 0, 0, 0]
//  */
//  for (const std::pair<std::string, rclcpp::Parameter>& param : params)  // NOLINT(modernize-loop-convert)
//  {
//    goal = initial;  // reset goal to initial
//    ground_truth.clear();

//    std::string desc;

//    if (param.first == param_prefix + ".joints")
//      ground_truth = param.second.as_double_array();
//    else if (!parseGoal(param_prefix, param.first, params, goal, desc))
//      RCLCPP_WARN(LOGGER, "unknown unit_tests' key: %s", param.first.c_str());

//    {
//      SCOPED_TRACE(desc);
//      validate_ik(tf2::toMsg(goal), ground_truth);
//    }
//  }
//}

// TEST_F(KinematicsTest, searchIK)
//{
//  std::vector<double> seed, fk_values, solution;
//  moveit_msgs::msg::MoveItErrorCodes error_code;
//  solution.resize(kinematics_solver_->getJointNames().size(), 0.0);
//  const std::vector<std::string>& fk_names = kinematics_solver_->getTipFrames();
//  robot_state::RobotState robot_state(robot_model_);
//  robot_state.setToDefaultValues();

//  unsigned int success = 0;
//  for (unsigned int i = 0; i < num_ik_tests_; ++i)
//  {
//    seed.resize(kinematics_solver_->getJointNames().size(), 0.0);
//    fk_values.resize(kinematics_solver_->getJointNames().size(), 0.0);
//    robot_state.setToRandomPositions(jmg_, this->rng_);
//    robot_state.copyJointGroupPositions(jmg_, fk_values);
//    std::vector<geometry_msgs::msg::Pose> poses;
//    ASSERT_TRUE(kinematics_solver_->getPositionFK(fk_names, fk_values, poses));

//    kinematics_solver_->searchPositionIK(poses[0], seed, timeout_, solution, error_code);
//    if (error_code.val == error_code.SUCCESS)
//      success++;
//    else
//      continue;

//    std::vector<geometry_msgs::msg::Pose> reached_poses;
//    kinematics_solver_->getPositionFK(fk_names, solution, reached_poses);
//    EXPECT_NEAR_POSES(poses, reached_poses, tolerance_);
//  }

//  std::cout << "Success Rate: " << (double)success / num_ik_tests_ << std::endl;
//  ;
//  EXPECT_GE(success, EXPECTED_SUCCESS_RATE * num_ik_tests_);
//}

// TEST_F(KinematicsTest, searchIKWithCallback)
//{
//  std::vector<double> seed, fk_values, solution;
//  moveit_msgs::msg::MoveItErrorCodes error_code;
//  solution.resize(kinematics_solver_->getJointNames().size(), 0.0);
//  const std::vector<std::string>& fk_names = kinematics_solver_->getTipFrames();
//  robot_state::RobotState robot_state(robot_model_);
//  robot_state.setToDefaultValues();

//  unsigned int success = 0;
//  for (unsigned int i = 0; i < num_ik_cb_tests_; ++i)
//  {
//    seed.resize(kinematics_solver_->getJointNames().size(), 0.0);
//    fk_values.resize(kinematics_solver_->getJointNames().size(), 0.0);
//    robot_state.setToRandomPositions(jmg_, this->rng_);
//    robot_state.copyJointGroupPositions(jmg_, fk_values);
//    std::vector<geometry_msgs::msg::Pose> poses;
//    ASSERT_TRUE(kinematics_solver_->getPositionFK(fk_names, fk_values, poses));
//    if (poses[0].position.z <= 0.0f)
//    {
//      --i;  // draw a new random state
//      continue;
//    }

//    kinematics_solver_->searchPositionIK(poses[0], fk_values, timeout_, solution,
//                                         boost::bind(&KinematicsTest::searchIKCallback, this, _1, _2, _3),
//                                         error_code);
//    if (error_code.val == error_code.SUCCESS)
//      success++;
//    else
//      continue;

//    std::vector<geometry_msgs::msg::Pose> reached_poses;
//    kinematics_solver_->getPositionFK(fk_names, solution, reached_poses);
//    EXPECT_NEAR_POSES(poses, reached_poses, tolerance_);
//  }

//  std::cout << "Success Rate: " << (double)success / num_ik_cb_tests_ << std::endl;
//  EXPECT_GE(success, EXPECTED_SUCCESS_RATE * num_ik_cb_tests_);
//}

// TEST_F(KinematicsTest, getIK)
//{
//  std::vector<double> fk_values, solution;
//  moveit_msgs::msg::MoveItErrorCodes error_code;
//  solution.resize(kinematics_solver_->getJointNames().size(), 0.0);
//  const std::vector<std::string>& fk_names = kinematics_solver_->getTipFrames();
//  robot_state::RobotState robot_state(robot_model_);
//  robot_state.setToDefaultValues();

//  for (unsigned int i = 0; i < num_ik_tests_; ++i)
//  {
//    fk_values.resize(kinematics_solver_->getJointNames().size(), 0.0);
//    robot_state.setToRandomPositions(jmg_, this->rng_);
//    robot_state.copyJointGroupPositions(jmg_, fk_values);
//    std::vector<geometry_msgs::msg::Pose> poses;

//    ASSERT_TRUE(kinematics_solver_->getPositionFK(fk_names, fk_values, poses));
//    kinematics_solver_->getPositionIK(poses[0], fk_values, solution, error_code);
//    // starting from the correct solution, should yield the same pose
//    EXPECT_EQ(error_code.val, error_code.SUCCESS);

//    Eigen::Map<Eigen::ArrayXd> sol(solution.data(), solution.size());
//    Eigen::Map<Eigen::ArrayXd> truth(fk_values.data(), fk_values.size());
//    EXPECT_TRUE(sol.isApprox(truth, tolerance_)) << sol.transpose() << std::endl << truth.transpose() << std::endl;
//  }
//}

// TEST_F(KinematicsTest, getIKMultipleSolutions)
//{
//  std::vector<double> seed, fk_values;
//  std::vector<std::vector<double>> solutions;
//  kinematics::KinematicsQueryOptions options;
//  kinematics::KinematicsResult result;

//  const std::vector<std::string>& fk_names = kinematics_solver_->getTipFrames();
//  robot_state::RobotState robot_state(robot_model_);
//  robot_state.setToDefaultValues();

//  unsigned int success = 0;
//  for (unsigned int i = 0; i < num_ik_multiple_tests_; ++i)
//  {
//    seed.resize(kinematics_solver_->getJointNames().size(), 0.0);
//    fk_values.resize(kinematics_solver_->getJointNames().size(), 0.0);
//    robot_state.setToRandomPositions(jmg_, this->rng_);
//    robot_state.copyJointGroupPositions(jmg_, fk_values);
//    std::vector<geometry_msgs::msg::Pose> poses;
//    ASSERT_TRUE(kinematics_solver_->getPositionFK(fk_names, fk_values, poses));

//    solutions.clear();
//    kinematics_solver_->getPositionIK(poses, fk_values, solutions, result, options);

//    if (result.kinematic_error == kinematics::KinematicErrors::OK)
//      success += solutions.empty() ? 0 : 1;
//    else
//      continue;

//    std::vector<geometry_msgs::msg::Pose> reached_poses;
//    for (const auto& s : solutions)
//    {
//      kinematics_solver_->getPositionFK(fk_names, s, reached_poses);
//      EXPECT_NEAR_POSES(poses, reached_poses, tolerance_);
//    }
//  }

//  std::cout << "Success Rate: " << (double)success / num_ik_multiple_tests_ << std::endl;
//  EXPECT_GE(success, EXPECTED_SUCCESS_RATE * num_ik_multiple_tests_);
//}

//// validate that getPositionIK() retrieves closest solution to seed
// TEST_F(KinematicsTest, getNearestIKSolution)
//{
//  std::vector<std::vector<double>> solutions;
//  kinematics::KinematicsQueryOptions options;
//  kinematics::KinematicsResult result;

//  std::vector<double> seed, fk_values, solution;
//  moveit_msgs::msg::MoveItErrorCodes error_code;
//  const std::vector<std::string>& fk_names = kinematics_solver_->getTipFrames();
//  robot_state::RobotState robot_state(robot_model_);
//  robot_state.setToDefaultValues();

//  for (unsigned int i = 0; i < num_nearest_ik_tests_; ++i)
//  {
//    robot_state.setToRandomPositions(jmg_, this->rng_);
//    robot_state.copyJointGroupPositions(jmg_, fk_values);
//    std::vector<geometry_msgs::msg::Pose> poses;
//    ASSERT_TRUE(kinematics_solver_->getPositionFK(fk_names, fk_values, poses));

//    // sample seed vector
//    robot_state.setToRandomPositions(jmg_, this->rng_);
//    robot_state.copyJointGroupPositions(jmg_, seed);

//    // getPositionIK for single solution
//    kinematics_solver_->getPositionIK(poses[0], seed, solution, error_code);

//    // check if getPositionIK call for single solution returns solution
//    if (error_code.val != error_code.SUCCESS)
//      continue;

//    const Eigen::Map<const Eigen::VectorXd> seed_eigen(seed.data(), seed.size());
//    double error_get_ik =
//        (Eigen::Map<const Eigen::VectorXd>(solution.data(), solution.size()) - seed_eigen).array().abs().sum();

//    // getPositionIK for multiple solutions
//    solutions.clear();
//    kinematics_solver_->getPositionIK(poses, seed, solutions, result, options);

//    // check if getPositionIK call for multiple solutions returns solution
//    EXPECT_EQ(result.kinematic_error, kinematics::KinematicErrors::OK)
//        << "Multiple solution call failed, while single solution call succeeded";
//    if (result.kinematic_error != kinematics::KinematicErrors::OK)
//      continue;

//    double smallest_error_multiple_ik = std::numeric_limits<double>::max();
//    for (const auto& s : solutions)
//    {
//      double error_multiple_ik =
//          (Eigen::Map<const Eigen::VectorXd>(s.data(), s.size()) - seed_eigen).array().abs().sum();
//      if (error_multiple_ik <= smallest_error_multiple_ik)
//        smallest_error_multiple_ik = error_multiple_ik;
//    }
//    EXPECT_NEAR(smallest_error_multiple_ik, error_get_ik, tolerance_);
//  }
//}
=======

  if (publish_trajectory)
  {
    ros::NodeHandle nh;
    ros::AsyncSpinner spinner(1);
    spinner.start();
    ros::Publisher pub = nh.advertise<moveit_msgs::DisplayTrajectory>("display_random_walk", 1, true);
    traj.getRobotTrajectoryMsg(msg.trajectory[0]);
    pub.publish(msg);
    ros::WallDuration(0.1).sleep();
  }
}

static double parseDouble(XmlRpc::XmlRpcValue& v)
{
  if (v.getType() == XmlRpc::XmlRpcValue::TypeDouble)
    return static_cast<double>(v);
  else if (v.getType() == XmlRpc::XmlRpcValue::TypeInt)
    return static_cast<int>(v);
  else
    return 0.0;
}
static void parseVector(XmlRpc::XmlRpcValue& vec, std::vector<double>& values, size_t num = 0)
{
  ASSERT_EQ(vec.getType(), XmlRpc::XmlRpcValue::TypeArray);
  if (num != 0)
  {
    ASSERT_EQ(static_cast<size_t>(vec.size()), num);
  }
  values.reserve(vec.size());
  values.clear();
  for (int i = 0; i < vec.size(); ++i)  // NOLINT(modernize-loop-convert)
    values.push_back(parseDouble(vec[i]));
}
static bool parseGoal(const std::string& name, XmlRpc::XmlRpcValue& value, Eigen::Isometry3d& goal, std::string& desc)
{
  std::ostringstream oss;
  std::vector<double> vec;
  if (name == "pose")
  {
    parseVector(value["orientation"], vec, 4);
    Eigen::Quaterniond q(vec[3], vec[0], vec[1], vec[2]);  // w x y z
    goal = q;
    parseVector(value["position"], vec, 3);
    goal.translation() = Eigen::Map<Eigen::Vector3d>(vec.data());
    oss << name << " " << goal.translation().transpose() << " " << q.vec().transpose() << " " << q.w();
    desc = oss.str();
    return true;
  }
  for (unsigned char axis = 0; axis < 3; ++axis)
  {
    char axis_char = 'x' + axis;
    // position offset
    if (name == (std::string("pos.") + axis_char))
    {
      goal.translation()[axis] += parseDouble(value);
      desc = name + " " + std::to_string(parseDouble(value));
      return true;
    }
    // rotation offset
    else if (name == (std::string("rot.") + axis_char))
    {
      goal *= Eigen::AngleAxisd(parseDouble(value), Eigen::Vector3d::Unit(axis));
      desc = name + " " + std::to_string(parseDouble(value));
      return true;
    }
  }
  return false;
}

TEST_F(KinematicsTest, unitIK)
{
  XmlRpc::XmlRpcValue tests;
  if (!getParam("unit_tests", tests))
    return;

  std::vector<double> seed, sol;
  const std::vector<std::string>& tip_frames = kinematics_solver_->getTipFrames();
  moveit::core::RobotState robot_state(robot_model_);
  robot_state.setToDefaultValues();

  // initial joint pose from seed_ or defaults
  if (!seed_.empty())
    robot_state.setJointGroupPositions(jmg_, seed_);
  robot_state.copyJointGroupPositions(jmg_, seed);

  // compute initial end-effector pose
  std::vector<geometry_msgs::Pose> poses;
  ASSERT_TRUE(kinematics_solver_->getPositionFK(tip_frames, seed, poses));
  Eigen::Isometry3d initial, goal;
  tf2::fromMsg(poses[0], initial);

  auto validate_ik = [&](const geometry_msgs::Pose& goal, std::vector<double>& truth) {
    // compute IK
    moveit_msgs::MoveItErrorCodes error_code;
    kinematics_solver_->searchPositionIK(goal, seed, timeout_,
                                         const_cast<const std::vector<double>&>(consistency_limits_), sol, error_code);
    ASSERT_EQ(error_code.val, error_code.SUCCESS);

    // validate reached poses
    std::vector<geometry_msgs::Pose> reached_poses;
    kinematics_solver_->getPositionFK(tip_frames, sol, reached_poses);
    EXPECT_NEAR_POSES({ goal }, reached_poses, tolerance_);

    // validate ground truth
    if (!truth.empty())
    {
      ASSERT_EQ(truth.size(), sol.size()) << "Invalid size of ground truth joints vector";
      Eigen::Map<Eigen::ArrayXd> solution(sol.data(), sol.size());
      Eigen::Map<Eigen::ArrayXd> ground_truth(truth.data(), truth.size());
      EXPECT_TRUE(solution.isApprox(ground_truth, 10 * tolerance_)) << solution.transpose() << std::endl
                                                                    << ground_truth.transpose() << std::endl;
    }
  };

  ASSERT_EQ(tests.getType(), XmlRpc::XmlRpcValue::TypeArray);
  std::vector<double> ground_truth;

  /* process tests definitions on parameter server of the form
     - pos.x: +0.1
       joints: [0, 0, 0, 0, 0, 0]
     - pos.y: -0.1
       joints: [0, 0, 0, 0, 0, 0]
  */
  for (int i = 0; i < tests.size(); ++i)  // NOLINT(modernize-loop-convert)
  {
    goal = initial;  // reset goal to initial
    ground_truth.clear();

    ASSERT_EQ(tests[i].getType(), XmlRpc::XmlRpcValue::TypeStruct);
    std::string desc;
    for (std::pair<const std::string, XmlRpc::XmlRpcValue>& member : tests[i])
    {
      if (member.first == "joints")
        parseVector(member.second, ground_truth);
      else if (!parseGoal(member.first, member.second, goal, desc))
        ROS_WARN_STREAM("unknown unit_tests' key: " << member.first);
    }
    {
      SCOPED_TRACE(desc);
      validate_ik(tf2::toMsg(goal), ground_truth);
    }
  }
}

TEST_F(KinematicsTest, searchIK)
{
  std::vector<double> seed, fk_values, solution;
  moveit_msgs::MoveItErrorCodes error_code;
  solution.resize(kinematics_solver_->getJointNames().size(), 0.0);
  const std::vector<std::string>& fk_names = kinematics_solver_->getTipFrames();
  moveit::core::RobotState robot_state(robot_model_);
  robot_state.setToDefaultValues();

  unsigned int success = 0;
  for (unsigned int i = 0; i < num_ik_tests_; ++i)
  {
    seed.resize(kinematics_solver_->getJointNames().size(), 0.0);
    fk_values.resize(kinematics_solver_->getJointNames().size(), 0.0);
    robot_state.setToRandomPositions(jmg_, this->rng_);
    robot_state.copyJointGroupPositions(jmg_, fk_values);
    std::vector<geometry_msgs::Pose> poses;
    ASSERT_TRUE(kinematics_solver_->getPositionFK(fk_names, fk_values, poses));

    kinematics_solver_->searchPositionIK(poses[0], seed, timeout_, solution, error_code);
    if (error_code.val == error_code.SUCCESS)
      success++;
    else
      continue;

    std::vector<geometry_msgs::Pose> reached_poses;
    kinematics_solver_->getPositionFK(fk_names, solution, reached_poses);
    EXPECT_NEAR_POSES(poses, reached_poses, tolerance_);
  }

  ROS_INFO_STREAM("Success Rate: " << (double)success / num_ik_tests_);
  EXPECT_GE(success, EXPECTED_SUCCESS_RATE * num_ik_tests_);
}

TEST_F(KinematicsTest, searchIKWithCallback)
{
  std::vector<double> seed, fk_values, solution;
  moveit_msgs::MoveItErrorCodes error_code;
  solution.resize(kinematics_solver_->getJointNames().size(), 0.0);
  const std::vector<std::string>& fk_names = kinematics_solver_->getTipFrames();
  moveit::core::RobotState robot_state(robot_model_);
  robot_state.setToDefaultValues();

  unsigned int success = 0;
  for (unsigned int i = 0; i < num_ik_cb_tests_; ++i)
  {
    seed.resize(kinematics_solver_->getJointNames().size(), 0.0);
    fk_values.resize(kinematics_solver_->getJointNames().size(), 0.0);
    robot_state.setToRandomPositions(jmg_, this->rng_);
    robot_state.copyJointGroupPositions(jmg_, fk_values);
    std::vector<geometry_msgs::Pose> poses;
    ASSERT_TRUE(kinematics_solver_->getPositionFK(fk_names, fk_values, poses));
    if (poses[0].position.z <= 0.0f)
    {
      --i;  // draw a new random state
      continue;
    }

    kinematics_solver_->searchPositionIK(poses[0], fk_values, timeout_, solution,
                                         boost::bind(&KinematicsTest::searchIKCallback, this, _1, _2, _3), error_code);
    if (error_code.val == error_code.SUCCESS)
      success++;
    else
      continue;

    std::vector<geometry_msgs::Pose> reached_poses;
    kinematics_solver_->getPositionFK(fk_names, solution, reached_poses);
    EXPECT_NEAR_POSES(poses, reached_poses, tolerance_);
  }

  ROS_INFO_STREAM("Success Rate: " << (double)success / num_ik_cb_tests_);
  EXPECT_GE(success, EXPECTED_SUCCESS_RATE * num_ik_cb_tests_);
}

TEST_F(KinematicsTest, getIK)
{
  std::vector<double> fk_values, solution;
  moveit_msgs::MoveItErrorCodes error_code;
  solution.resize(kinematics_solver_->getJointNames().size(), 0.0);
  const std::vector<std::string>& fk_names = kinematics_solver_->getTipFrames();
  moveit::core::RobotState robot_state(robot_model_);
  robot_state.setToDefaultValues();

  for (unsigned int i = 0; i < num_ik_tests_; ++i)
  {
    fk_values.resize(kinematics_solver_->getJointNames().size(), 0.0);
    robot_state.setToRandomPositions(jmg_, this->rng_);
    robot_state.copyJointGroupPositions(jmg_, fk_values);
    std::vector<geometry_msgs::Pose> poses;

    ASSERT_TRUE(kinematics_solver_->getPositionFK(fk_names, fk_values, poses));
    kinematics_solver_->getPositionIK(poses[0], fk_values, solution, error_code);
    // starting from the correct solution, should yield the same pose
    EXPECT_EQ(error_code.val, error_code.SUCCESS);

    Eigen::Map<Eigen::ArrayXd> sol(solution.data(), solution.size());
    Eigen::Map<Eigen::ArrayXd> truth(fk_values.data(), fk_values.size());
    EXPECT_TRUE(sol.isApprox(truth, tolerance_)) << sol.transpose() << std::endl << truth.transpose() << std::endl;
  }
}

TEST_F(KinematicsTest, getIKMultipleSolutions)
{
  std::vector<double> seed, fk_values;
  std::vector<std::vector<double>> solutions;
  kinematics::KinematicsQueryOptions options;
  kinematics::KinematicsResult result;

  const std::vector<std::string>& fk_names = kinematics_solver_->getTipFrames();
  moveit::core::RobotState robot_state(robot_model_);
  robot_state.setToDefaultValues();

  unsigned int success = 0;
  for (unsigned int i = 0; i < num_ik_multiple_tests_; ++i)
  {
    seed.resize(kinematics_solver_->getJointNames().size(), 0.0);
    fk_values.resize(kinematics_solver_->getJointNames().size(), 0.0);
    robot_state.setToRandomPositions(jmg_, this->rng_);
    robot_state.copyJointGroupPositions(jmg_, fk_values);
    std::vector<geometry_msgs::Pose> poses;
    ASSERT_TRUE(kinematics_solver_->getPositionFK(fk_names, fk_values, poses));

    solutions.clear();
    kinematics_solver_->getPositionIK(poses, fk_values, solutions, result, options);

    if (result.kinematic_error == kinematics::KinematicErrors::OK)
      success += solutions.empty() ? 0 : 1;
    else
      continue;

    std::vector<geometry_msgs::Pose> reached_poses;
    for (const auto& s : solutions)
    {
      kinematics_solver_->getPositionFK(fk_names, s, reached_poses);
      EXPECT_NEAR_POSES(poses, reached_poses, tolerance_);
    }
  }

  ROS_INFO_STREAM("Success Rate: " << (double)success / num_ik_multiple_tests_);
  EXPECT_GE(success, EXPECTED_SUCCESS_RATE * num_ik_multiple_tests_);
}

// validate that getPositionIK() retrieves closest solution to seed
TEST_F(KinematicsTest, getNearestIKSolution)
{
  std::vector<std::vector<double>> solutions;
  kinematics::KinematicsQueryOptions options;
  kinematics::KinematicsResult result;

  std::vector<double> seed, fk_values, solution;
  moveit_msgs::MoveItErrorCodes error_code;
  const std::vector<std::string>& fk_names = kinematics_solver_->getTipFrames();
  moveit::core::RobotState robot_state(robot_model_);
  robot_state.setToDefaultValues();

  for (unsigned int i = 0; i < num_nearest_ik_tests_; ++i)
  {
    robot_state.setToRandomPositions(jmg_, this->rng_);
    robot_state.copyJointGroupPositions(jmg_, fk_values);
    std::vector<geometry_msgs::Pose> poses;
    ASSERT_TRUE(kinematics_solver_->getPositionFK(fk_names, fk_values, poses));

    // sample seed vector
    robot_state.setToRandomPositions(jmg_, this->rng_);
    robot_state.copyJointGroupPositions(jmg_, seed);

    // getPositionIK for single solution
    kinematics_solver_->getPositionIK(poses[0], seed, solution, error_code);

    // check if getPositionIK call for single solution returns solution
    if (error_code.val != error_code.SUCCESS)
      continue;

    const Eigen::Map<const Eigen::VectorXd> seed_eigen(seed.data(), seed.size());
    double error_get_ik =
        (Eigen::Map<const Eigen::VectorXd>(solution.data(), solution.size()) - seed_eigen).array().abs().sum();

    // getPositionIK for multiple solutions
    solutions.clear();
    kinematics_solver_->getPositionIK(poses, seed, solutions, result, options);

    // check if getPositionIK call for multiple solutions returns solution
    EXPECT_EQ(result.kinematic_error, kinematics::KinematicErrors::OK)
        << "Multiple solution call failed, while single solution call succeeded";
    if (result.kinematic_error != kinematics::KinematicErrors::OK)
      continue;

    double smallest_error_multiple_ik = std::numeric_limits<double>::max();
    for (const auto& s : solutions)
    {
      double error_multiple_ik =
          (Eigen::Map<const Eigen::VectorXd>(s.data(), s.size()) - seed_eigen).array().abs().sum();
      if (error_multiple_ik <= smallest_error_multiple_ik)
        smallest_error_multiple_ik = error_multiple_ik;
    }
    EXPECT_NEAR(smallest_error_multiple_ik, error_get_ik, tolerance_);
  }
}
>>>>>>> a5864ccc

int main(int argc, char** argv)
{
  testing::InitGoogleTest(&argc, argv);
  rclcpp::init(argc, argv);
  int result = RUN_ALL_TESTS();
  SharedData::release();  // avoid class_loader::LibraryUnloadException
  return result;
}<|MERGE_RESOLUTION|>--- conflicted
+++ resolved
@@ -125,12 +125,7 @@
     node_->declare_parameter("publish_trajectory", false);
 
     // load robot model
-<<<<<<< HEAD
     robot_model_ = moveit::core::loadTestingRobotModel("panda");
-=======
-    rdf_loader::RDFLoader rdf_loader(ROBOT_DESCRIPTION_PARAM);
-    robot_model_ = std::make_shared<moveit::core::RobotModel>(rdf_loader.getURDF(), rdf_loader.getSRDF());
->>>>>>> a5864ccc
     ASSERT_TRUE(bool(robot_model_)) << "Failed to load robot model";
 
     // init ClassLoader
@@ -310,14 +305,9 @@
   }
 
 public:
-<<<<<<< HEAD
   rclcpp::Node::SharedPtr node_;
-  robot_model::RobotModelPtr robot_model_;
-  robot_model::JointModelGroup* jmg_;
-=======
   moveit::core::RobotModelPtr robot_model_;
   moveit::core::JointModelGroup* jmg_;
->>>>>>> a5864ccc
   kinematics::KinematicsBasePtr kinematics_solver_;
   random_numbers::RandomNumberGenerator rng_{ 42 };
   std::string root_link_;
@@ -424,14 +414,13 @@
     traj.addSuffixWayPoint(robot_state, 0.1);
   }
   EXPECT_LE(failures, (1.0 - EXPECTED_SUCCESS_RATE) * num_ik_tests_);
-<<<<<<< HEAD
   // TODO(JafarAbdi): Enable after porting the launch files
   // if (publish_trajectory)
   // {
   //   ros::NodeHandle nh;
   //   ros::AsyncSpinner spinner(1);
   //   spinner.start();
-  //   ros::Publisher pub = nh.advertise<moveit_msgs::msg::DisplayTrajectory>("display_random_walk", 1, true);
+  //   ros::Publisher pub = nh.advertise<moveit_msgs::DisplayTrajectory>("display_random_walk", 1, true);
   //   traj.getRobotTrajectoryMsg(msg.trajectory[0]);
   //   pub.publish(msg);
   //   ros::WallDuration(0.1).sleep();
@@ -439,667 +428,339 @@
 }
 
 // TODO(JafarAbdi): Enable after porting the launch files and replacing XMLRPC
-// static bool parseGoal(const std::string& param_prefix, const std::string& name,
-//                      const std::map<std::string, rclcpp::Parameter>& params, Eigen::Isometry3d& goal,
-//                      std::string& desc)
-//{
-//  std::ostringstream oss;
-//  std::vector<double> vec;
-//  if (name == param_prefix + ".pose")
-//  {
-//    vec = params.at(name + ".orientation").as_double_array();
-//    Eigen::Quaterniond q(vec[3], vec[0], vec[1], vec[2]);  // w x y z
-//    goal = q;
-//    vec = params.at(name + ".position").as_double_array();
-//    goal.translation() = Eigen::Map<Eigen::Vector3d>(vec.data());
-//    oss << name << " " << goal.translation().transpose() << " " << q.vec().transpose() << " " << q.w();
-//    desc = oss.str();
-//    return true;
-//  }
-//  for (unsigned char axis = 0; axis < 3; ++axis)
-//  {
-//    char axis_char = 'x' + axis;
-//    // position offset
-//    std::string param_name = param_prefix + "pos." + axis_char;
-//    if (name == param_name)
-//    {
-//      goal.translation()[axis] += params.at(param_name).as_double();
-//      desc = name + " " + std::to_string(params.at(param_name).as_double());
-//      return true;
-//    }
-//    // rotation offset
-//    else if (name == param_prefix + "rot." + axis_char)
-//    {
-//      goal *= Eigen::AngleAxisd(params.at(param_prefix + "rot." + axis_char).as_double(),
-//      Eigen::Vector3d::Unit(axis)); desc = name + " " + std::to_string(params.at(param_prefix + "rot." +
-//      axis_char).as_double()); return true;
-//    }
-//  }
-//  return false;
-//}
-
+// static double parseDouble(XmlRpc::XmlRpcValue& v)
+// {
+//   if (v.getType() == XmlRpc::XmlRpcValue::TypeDouble)
+//     return static_cast<double>(v);
+//   else if (v.getType() == XmlRpc::XmlRpcValue::TypeInt)
+//     return static_cast<int>(v);
+//   else
+//     return 0.0;
+// }
+// static void parseVector(XmlRpc::XmlRpcValue& vec, std::vector<double>& values, size_t num = 0)
+// {
+//   ASSERT_EQ(vec.getType(), XmlRpc::XmlRpcValue::TypeArray);
+//   if (num != 0)
+//   {
+//     ASSERT_EQ(static_cast<size_t>(vec.size()), num);
+//   }
+//   values.reserve(vec.size());
+//   values.clear();
+//   for (int i = 0; i < vec.size(); ++i)  // NOLINT(modernize-loop-convert)
+//     values.push_back(parseDouble(vec[i]));
+// }
+// static bool parseGoal(const std::string& name, XmlRpc::XmlRpcValue& value, Eigen::Isometry3d& goal,
+//                       std::string& desc)
+// {
+//   std::ostringstream oss;
+//   std::vector<double> vec;
+//   if (name == "pose")
+//   {
+//     parseVector(value["orientation"], vec, 4);
+//     Eigen::Quaterniond q(vec[3], vec[0], vec[1], vec[2]);  // w x y z
+//     goal = q;
+//     parseVector(value["position"], vec, 3);
+//     goal.translation() = Eigen::Map<Eigen::Vector3d>(vec.data());
+//     oss << name << " " << goal.translation().transpose() << " " << q.vec().transpose() << " " << q.w();
+//     desc = oss.str();
+//     return true;
+//   }
+//   for (unsigned char axis = 0; axis < 3; ++axis)
+//   {
+//     char axis_char = 'x' + axis;
+//     // position offset
+//     if (name == (std::string("pos.") + axis_char))
+//     {
+//       goal.translation()[axis] += parseDouble(value);
+//       desc = name + " " + std::to_string(parseDouble(value));
+//       return true;
+//     }
+//     // rotation offset
+//     else if (name == (std::string("rot.") + axis_char))
+//     {
+//       goal *= Eigen::AngleAxisd(parseDouble(value), Eigen::Vector3d::Unit(axis));
+//       desc = name + " " + std::to_string(parseDouble(value));
+//       return true;
+//     }
+//   }
+//   return false;
+// }
+//
 // TEST_F(KinematicsTest, unitIK)
-//{
-//  //  std::string param_prefix = "";
-//  //  std::map<std::string, rclcpp::Parameter> params;
-//  //  if (!node_->get_parameters(param_prefix, params))
-//  //  {
-//  //    FAIL() << "Didn't load any parameter";
-//  //    return;
-//  //  }
-
-//  std::vector<double> seed, sol;
-//  const std::vector<std::string>& tip_frames = kinematics_solver_->getTipFrames();
-//  robot_state::RobotState robot_state(robot_model_);
-//  robot_state.setToDefaultValues();
-
-//  // initial joint pose from seed_ or defaults
-//  if (!seed_.empty())
-//    robot_state.setJointGroupPositions(jmg_, seed_);
-//  robot_state.copyJointGroupPositions(jmg_, seed);
-
-//  // compute initial end-effector pose
-//  std::vector<geometry_msgs::msg::Pose> poses;
-//  ASSERT_TRUE(kinematics_solver_->getPositionFK(tip_frames, seed, poses));
-//  Eigen::Isometry3d initial, goal;
-//  tf2::fromMsg(poses[0], initial);
-
-//  auto validate_ik = [&](const geometry_msgs::msg::Pose& goal, std::vector<double>& truth) {
-//    // compute IK
-//    moveit_msgs::msg::MoveItErrorCodes error_code;
-//    kinematics_solver_->searchPositionIK(goal, seed, timeout_,
-//                                         const_cast<const std::vector<double>&>(consistency_limits_), sol,
-//                                         error_code);
-//    ASSERT_EQ(error_code.val, error_code.SUCCESS);
-
-//    // validate reached poses
-//    std::vector<geometry_msgs::msg::Pose> reached_poses;
-//    kinematics_solver_->getPositionFK(tip_frames, sol, reached_poses);
-//    EXPECT_NEAR_POSES({ goal }, reached_poses, tolerance_);
-
-//    // validate ground truth
-//    if (!truth.empty())
-//    {
-//      ASSERT_EQ(truth.size(), sol.size()) << "Invalid size of ground truth joints vector";
-//      Eigen::Map<Eigen::ArrayXd> solution(sol.data(), sol.size());
-//      Eigen::Map<Eigen::ArrayXd> ground_truth(truth.data(), truth.size());
-//      EXPECT_TRUE(solution.isApprox(ground_truth, 10 * tolerance_)) << solution.transpose() << std::endl
-//                                                                    << ground_truth.transpose() << std::endl;
-//    }
-//  };
-
-//  std::vector<double> ground_truth;
-
-//  /* process tests definitions on parameter server of the form
-//     - pos.x: +0.1
-//       joints: [0, 0, 0, 0, 0, 0]
-//     - pos.y: -0.1
-//       joints: [0, 0, 0, 0, 0, 0]
-//  */
-//  for (const std::pair<std::string, rclcpp::Parameter>& param : params)  // NOLINT(modernize-loop-convert)
-//  {
-//    goal = initial;  // reset goal to initial
-//    ground_truth.clear();
-
-//    std::string desc;
-
-//    if (param.first == param_prefix + ".joints")
-//      ground_truth = param.second.as_double_array();
-//    else if (!parseGoal(param_prefix, param.first, params, goal, desc))
-//      RCLCPP_WARN(LOGGER, "unknown unit_tests' key: %s", param.first.c_str());
-
-//    {
-//      SCOPED_TRACE(desc);
-//      validate_ik(tf2::toMsg(goal), ground_truth);
-//    }
-//  }
-//}
-
+// {
+//   XmlRpc::XmlRpcValue tests;
+//   if (!getParam("unit_tests", tests))
+//     return;
+//
+//   std::vector<double> seed, sol;
+//   const std::vector<std::string>& tip_frames = kinematics_solver_->getTipFrames();
+//   moveit::core::RobotState robot_state(robot_model_);
+//   robot_state.setToDefaultValues();
+//
+//   // initial joint pose from seed_ or defaults
+//   if (!seed_.empty())
+//     robot_state.setJointGroupPositions(jmg_, seed_);
+//   robot_state.copyJointGroupPositions(jmg_, seed);
+//
+//   // compute initial end-effector pose
+//   std::vector<geometry_msgs::Pose> poses;
+//   ASSERT_TRUE(kinematics_solver_->getPositionFK(tip_frames, seed, poses));
+//   Eigen::Isometry3d initial, goal;
+//   tf2::fromMsg(poses[0], initial);
+//
+//   auto validate_ik = [&](const geometry_msgs::Pose& goal, std::vector<double>& truth) {
+//     // compute IK
+//     moveit_msgs::MoveItErrorCodes error_code;
+//     kinematics_solver_->searchPositionIK(goal, seed, timeout_,
+//                                          const_cast<const std::vector<double>&>(consistency_limits_), sol,
+//                                          error_code);
+//     ASSERT_EQ(error_code.val, error_code.SUCCESS);
+//
+//     // validate reached poses
+//     std::vector<geometry_msgs::Pose> reached_poses;
+//     kinematics_solver_->getPositionFK(tip_frames, sol, reached_poses);
+//     EXPECT_NEAR_POSES({ goal }, reached_poses, tolerance_);
+//
+//     // validate ground truth
+//     if (!truth.empty())
+//     {
+//       ASSERT_EQ(truth.size(), sol.size()) << "Invalid size of ground truth joints vector";
+//       Eigen::Map<Eigen::ArrayXd> solution(sol.data(), sol.size());
+//       Eigen::Map<Eigen::ArrayXd> ground_truth(truth.data(), truth.size());
+//       EXPECT_TRUE(solution.isApprox(ground_truth, 10 * tolerance_)) << solution.transpose() << std::endl
+//                                                                     << ground_truth.transpose() << std::endl;
+//     }
+//   };
+//
+//   ASSERT_EQ(tests.getType(), XmlRpc::XmlRpcValue::TypeArray);
+//   std::vector<double> ground_truth;
+//
+//   /* process tests definitions on parameter server of the form
+//      - pos.x: +0.1
+//        joints: [0, 0, 0, 0, 0, 0]
+//      - pos.y: -0.1
+//        joints: [0, 0, 0, 0, 0, 0]
+//   */
+//   for (int i = 0; i < tests.size(); ++i)  // NOLINT(modernize-loop-convert)
+//   {
+//     goal = initial;  // reset goal to initial
+//     ground_truth.clear();
+//
+//     ASSERT_EQ(tests[i].getType(), XmlRpc::XmlRpcValue::TypeStruct);
+//     std::string desc;
+//     for (std::pair<const std::string, XmlRpc::XmlRpcValue>& member : tests[i])
+//     {
+//       if (member.first == "joints")
+//         parseVector(member.second, ground_truth);
+//       else if (!parseGoal(member.first, member.second, goal, desc))
+//         ROS_WARN_STREAM("unknown unit_tests' key: " << member.first);
+//     }
+//     {
+//       SCOPED_TRACE(desc);
+//       validate_ik(tf2::toMsg(goal), ground_truth);
+//     }
+//   }
+// }
+//
 // TEST_F(KinematicsTest, searchIK)
-//{
-//  std::vector<double> seed, fk_values, solution;
-//  moveit_msgs::msg::MoveItErrorCodes error_code;
-//  solution.resize(kinematics_solver_->getJointNames().size(), 0.0);
-//  const std::vector<std::string>& fk_names = kinematics_solver_->getTipFrames();
-//  robot_state::RobotState robot_state(robot_model_);
-//  robot_state.setToDefaultValues();
-
-//  unsigned int success = 0;
-//  for (unsigned int i = 0; i < num_ik_tests_; ++i)
-//  {
-//    seed.resize(kinematics_solver_->getJointNames().size(), 0.0);
-//    fk_values.resize(kinematics_solver_->getJointNames().size(), 0.0);
-//    robot_state.setToRandomPositions(jmg_, this->rng_);
-//    robot_state.copyJointGroupPositions(jmg_, fk_values);
-//    std::vector<geometry_msgs::msg::Pose> poses;
-//    ASSERT_TRUE(kinematics_solver_->getPositionFK(fk_names, fk_values, poses));
-
-//    kinematics_solver_->searchPositionIK(poses[0], seed, timeout_, solution, error_code);
-//    if (error_code.val == error_code.SUCCESS)
-//      success++;
-//    else
-//      continue;
-
-//    std::vector<geometry_msgs::msg::Pose> reached_poses;
-//    kinematics_solver_->getPositionFK(fk_names, solution, reached_poses);
-//    EXPECT_NEAR_POSES(poses, reached_poses, tolerance_);
-//  }
-
-//  std::cout << "Success Rate: " << (double)success / num_ik_tests_ << std::endl;
-//  ;
-//  EXPECT_GE(success, EXPECTED_SUCCESS_RATE * num_ik_tests_);
-//}
-
+// {
+//   std::vector<double> seed, fk_values, solution;
+//   moveit_msgs::MoveItErrorCodes error_code;
+//   solution.resize(kinematics_solver_->getJointNames().size(), 0.0);
+//   const std::vector<std::string>& fk_names = kinematics_solver_->getTipFrames();
+//   moveit::core::RobotState robot_state(robot_model_);
+//   robot_state.setToDefaultValues();
+//
+//   unsigned int success = 0;
+//   for (unsigned int i = 0; i < num_ik_tests_; ++i)
+//   {
+//     seed.resize(kinematics_solver_->getJointNames().size(), 0.0);
+//     fk_values.resize(kinematics_solver_->getJointNames().size(), 0.0);
+//     robot_state.setToRandomPositions(jmg_, this->rng_);
+//     robot_state.copyJointGroupPositions(jmg_, fk_values);
+//     std::vector<geometry_msgs::Pose> poses;
+//     ASSERT_TRUE(kinematics_solver_->getPositionFK(fk_names, fk_values, poses));
+//
+//     kinematics_solver_->searchPositionIK(poses[0], seed, timeout_, solution, error_code);
+//     if (error_code.val == error_code.SUCCESS)
+//       success++;
+//     else
+//       continue;
+//
+//     std::vector<geometry_msgs::Pose> reached_poses;
+//     kinematics_solver_->getPositionFK(fk_names, solution, reached_poses);
+//     EXPECT_NEAR_POSES(poses, reached_poses, tolerance_);
+//   }
+//
+//   ROS_INFO_STREAM("Success Rate: " << (double)success / num_ik_tests_);
+//   EXPECT_GE(success, EXPECTED_SUCCESS_RATE * num_ik_tests_);
+// }
+//
 // TEST_F(KinematicsTest, searchIKWithCallback)
-//{
-//  std::vector<double> seed, fk_values, solution;
-//  moveit_msgs::msg::MoveItErrorCodes error_code;
-//  solution.resize(kinematics_solver_->getJointNames().size(), 0.0);
-//  const std::vector<std::string>& fk_names = kinematics_solver_->getTipFrames();
-//  robot_state::RobotState robot_state(robot_model_);
-//  robot_state.setToDefaultValues();
-
-//  unsigned int success = 0;
-//  for (unsigned int i = 0; i < num_ik_cb_tests_; ++i)
-//  {
-//    seed.resize(kinematics_solver_->getJointNames().size(), 0.0);
-//    fk_values.resize(kinematics_solver_->getJointNames().size(), 0.0);
-//    robot_state.setToRandomPositions(jmg_, this->rng_);
-//    robot_state.copyJointGroupPositions(jmg_, fk_values);
-//    std::vector<geometry_msgs::msg::Pose> poses;
-//    ASSERT_TRUE(kinematics_solver_->getPositionFK(fk_names, fk_values, poses));
-//    if (poses[0].position.z <= 0.0f)
-//    {
-//      --i;  // draw a new random state
-//      continue;
-//    }
-
-//    kinematics_solver_->searchPositionIK(poses[0], fk_values, timeout_, solution,
-//                                         boost::bind(&KinematicsTest::searchIKCallback, this, _1, _2, _3),
-//                                         error_code);
-//    if (error_code.val == error_code.SUCCESS)
-//      success++;
-//    else
-//      continue;
-
-//    std::vector<geometry_msgs::msg::Pose> reached_poses;
-//    kinematics_solver_->getPositionFK(fk_names, solution, reached_poses);
-//    EXPECT_NEAR_POSES(poses, reached_poses, tolerance_);
-//  }
-
-//  std::cout << "Success Rate: " << (double)success / num_ik_cb_tests_ << std::endl;
-//  EXPECT_GE(success, EXPECTED_SUCCESS_RATE * num_ik_cb_tests_);
-//}
-
+// {
+//   std::vector<double> seed, fk_values, solution;
+//   moveit_msgs::MoveItErrorCodes error_code;
+//   solution.resize(kinematics_solver_->getJointNames().size(), 0.0);
+//   const std::vector<std::string>& fk_names = kinematics_solver_->getTipFrames();
+//   moveit::core::RobotState robot_state(robot_model_);
+//   robot_state.setToDefaultValues();
+//
+//   unsigned int success = 0;
+//   for (unsigned int i = 0; i < num_ik_cb_tests_; ++i)
+//   {
+//     seed.resize(kinematics_solver_->getJointNames().size(), 0.0);
+//     fk_values.resize(kinematics_solver_->getJointNames().size(), 0.0);
+//     robot_state.setToRandomPositions(jmg_, this->rng_);
+//     robot_state.copyJointGroupPositions(jmg_, fk_values);
+//     std::vector<geometry_msgs::Pose> poses;
+//     ASSERT_TRUE(kinematics_solver_->getPositionFK(fk_names, fk_values, poses));
+//     if (poses[0].position.z <= 0.0f)
+//     {
+//       --i;  // draw a new random state
+//       continue;
+//     }
+//
+//     kinematics_solver_->searchPositionIK(poses[0], fk_values, timeout_, solution,
+//                                          boost::bind(&KinematicsTest::searchIKCallback, this, _1, _2, _3),
+//                                          error_code);
+//     if (error_code.val == error_code.SUCCESS)
+//       success++;
+//     else
+//       continue;
+//
+//     std::vector<geometry_msgs::Pose> reached_poses;
+//     kinematics_solver_->getPositionFK(fk_names, solution, reached_poses);
+//     EXPECT_NEAR_POSES(poses, reached_poses, tolerance_);
+//   }
+//
+//   ROS_INFO_STREAM("Success Rate: " << (double)success / num_ik_cb_tests_);
+//   EXPECT_GE(success, EXPECTED_SUCCESS_RATE * num_ik_cb_tests_);
+// }
+//
 // TEST_F(KinematicsTest, getIK)
-//{
-//  std::vector<double> fk_values, solution;
-//  moveit_msgs::msg::MoveItErrorCodes error_code;
-//  solution.resize(kinematics_solver_->getJointNames().size(), 0.0);
-//  const std::vector<std::string>& fk_names = kinematics_solver_->getTipFrames();
-//  robot_state::RobotState robot_state(robot_model_);
-//  robot_state.setToDefaultValues();
-
-//  for (unsigned int i = 0; i < num_ik_tests_; ++i)
-//  {
-//    fk_values.resize(kinematics_solver_->getJointNames().size(), 0.0);
-//    robot_state.setToRandomPositions(jmg_, this->rng_);
-//    robot_state.copyJointGroupPositions(jmg_, fk_values);
-//    std::vector<geometry_msgs::msg::Pose> poses;
-
-//    ASSERT_TRUE(kinematics_solver_->getPositionFK(fk_names, fk_values, poses));
-//    kinematics_solver_->getPositionIK(poses[0], fk_values, solution, error_code);
-//    // starting from the correct solution, should yield the same pose
-//    EXPECT_EQ(error_code.val, error_code.SUCCESS);
-
-//    Eigen::Map<Eigen::ArrayXd> sol(solution.data(), solution.size());
-//    Eigen::Map<Eigen::ArrayXd> truth(fk_values.data(), fk_values.size());
-//    EXPECT_TRUE(sol.isApprox(truth, tolerance_)) << sol.transpose() << std::endl << truth.transpose() << std::endl;
-//  }
-//}
-
+// {
+//   std::vector<double> fk_values, solution;
+//   moveit_msgs::MoveItErrorCodes error_code;
+//   solution.resize(kinematics_solver_->getJointNames().size(), 0.0);
+//   const std::vector<std::string>& fk_names = kinematics_solver_->getTipFrames();
+//   moveit::core::RobotState robot_state(robot_model_);
+//   robot_state.setToDefaultValues();
+//
+//   for (unsigned int i = 0; i < num_ik_tests_; ++i)
+//   {
+//     fk_values.resize(kinematics_solver_->getJointNames().size(), 0.0);
+//     robot_state.setToRandomPositions(jmg_, this->rng_);
+//     robot_state.copyJointGroupPositions(jmg_, fk_values);
+//     std::vector<geometry_msgs::Pose> poses;
+//
+//     ASSERT_TRUE(kinematics_solver_->getPositionFK(fk_names, fk_values, poses));
+//     kinematics_solver_->getPositionIK(poses[0], fk_values, solution, error_code);
+//     // starting from the correct solution, should yield the same pose
+//     EXPECT_EQ(error_code.val, error_code.SUCCESS);
+//
+//     Eigen::Map<Eigen::ArrayXd> sol(solution.data(), solution.size());
+//     Eigen::Map<Eigen::ArrayXd> truth(fk_values.data(), fk_values.size());
+//     EXPECT_TRUE(sol.isApprox(truth, tolerance_)) << sol.transpose() << std::endl << truth.transpose() << std::endl;
+//   }
+// }
+//
 // TEST_F(KinematicsTest, getIKMultipleSolutions)
-//{
-//  std::vector<double> seed, fk_values;
-//  std::vector<std::vector<double>> solutions;
-//  kinematics::KinematicsQueryOptions options;
-//  kinematics::KinematicsResult result;
-
-//  const std::vector<std::string>& fk_names = kinematics_solver_->getTipFrames();
-//  robot_state::RobotState robot_state(robot_model_);
-//  robot_state.setToDefaultValues();
-
-//  unsigned int success = 0;
-//  for (unsigned int i = 0; i < num_ik_multiple_tests_; ++i)
-//  {
-//    seed.resize(kinematics_solver_->getJointNames().size(), 0.0);
-//    fk_values.resize(kinematics_solver_->getJointNames().size(), 0.0);
-//    robot_state.setToRandomPositions(jmg_, this->rng_);
-//    robot_state.copyJointGroupPositions(jmg_, fk_values);
-//    std::vector<geometry_msgs::msg::Pose> poses;
-//    ASSERT_TRUE(kinematics_solver_->getPositionFK(fk_names, fk_values, poses));
-
-//    solutions.clear();
-//    kinematics_solver_->getPositionIK(poses, fk_values, solutions, result, options);
-
-//    if (result.kinematic_error == kinematics::KinematicErrors::OK)
-//      success += solutions.empty() ? 0 : 1;
-//    else
-//      continue;
-
-//    std::vector<geometry_msgs::msg::Pose> reached_poses;
-//    for (const auto& s : solutions)
-//    {
-//      kinematics_solver_->getPositionFK(fk_names, s, reached_poses);
-//      EXPECT_NEAR_POSES(poses, reached_poses, tolerance_);
-//    }
-//  }
-
-//  std::cout << "Success Rate: " << (double)success / num_ik_multiple_tests_ << std::endl;
-//  EXPECT_GE(success, EXPECTED_SUCCESS_RATE * num_ik_multiple_tests_);
-//}
-
-//// validate that getPositionIK() retrieves closest solution to seed
+// {
+//   std::vector<double> seed, fk_values;
+//   std::vector<std::vector<double>> solutions;
+//   kinematics::KinematicsQueryOptions options;
+//   kinematics::KinematicsResult result;
+//
+//   const std::vector<std::string>& fk_names = kinematics_solver_->getTipFrames();
+//   moveit::core::RobotState robot_state(robot_model_);
+//   robot_state.setToDefaultValues();
+//
+//   unsigned int success = 0;
+//   for (unsigned int i = 0; i < num_ik_multiple_tests_; ++i)
+//   {
+//     seed.resize(kinematics_solver_->getJointNames().size(), 0.0);
+//     fk_values.resize(kinematics_solver_->getJointNames().size(), 0.0);
+//     robot_state.setToRandomPositions(jmg_, this->rng_);
+//     robot_state.copyJointGroupPositions(jmg_, fk_values);
+//     std::vector<geometry_msgs::Pose> poses;
+//     ASSERT_TRUE(kinematics_solver_->getPositionFK(fk_names, fk_values, poses));
+//
+//     solutions.clear();
+//     kinematics_solver_->getPositionIK(poses, fk_values, solutions, result, options);
+//
+//     if (result.kinematic_error == kinematics::KinematicErrors::OK)
+//       success += solutions.empty() ? 0 : 1;
+//     else
+//       continue;
+//
+//     std::vector<geometry_msgs::Pose> reached_poses;
+//     for (const auto& s : solutions)
+//     {
+//       kinematics_solver_->getPositionFK(fk_names, s, reached_poses);
+//       EXPECT_NEAR_POSES(poses, reached_poses, tolerance_);
+//     }
+//   }
+//
+//   ROS_INFO_STREAM("Success Rate: " << (double)success / num_ik_multiple_tests_);
+//   EXPECT_GE(success, EXPECTED_SUCCESS_RATE * num_ik_multiple_tests_);
+// }
+//
+// // validate that getPositionIK() retrieves closest solution to seed
 // TEST_F(KinematicsTest, getNearestIKSolution)
-//{
-//  std::vector<std::vector<double>> solutions;
-//  kinematics::KinematicsQueryOptions options;
-//  kinematics::KinematicsResult result;
-
-//  std::vector<double> seed, fk_values, solution;
-//  moveit_msgs::msg::MoveItErrorCodes error_code;
-//  const std::vector<std::string>& fk_names = kinematics_solver_->getTipFrames();
-//  robot_state::RobotState robot_state(robot_model_);
-//  robot_state.setToDefaultValues();
-
-//  for (unsigned int i = 0; i < num_nearest_ik_tests_; ++i)
-//  {
-//    robot_state.setToRandomPositions(jmg_, this->rng_);
-//    robot_state.copyJointGroupPositions(jmg_, fk_values);
-//    std::vector<geometry_msgs::msg::Pose> poses;
-//    ASSERT_TRUE(kinematics_solver_->getPositionFK(fk_names, fk_values, poses));
-
-//    // sample seed vector
-//    robot_state.setToRandomPositions(jmg_, this->rng_);
-//    robot_state.copyJointGroupPositions(jmg_, seed);
-
-//    // getPositionIK for single solution
-//    kinematics_solver_->getPositionIK(poses[0], seed, solution, error_code);
-
-//    // check if getPositionIK call for single solution returns solution
-//    if (error_code.val != error_code.SUCCESS)
-//      continue;
-
-//    const Eigen::Map<const Eigen::VectorXd> seed_eigen(seed.data(), seed.size());
-//    double error_get_ik =
-//        (Eigen::Map<const Eigen::VectorXd>(solution.data(), solution.size()) - seed_eigen).array().abs().sum();
-
-//    // getPositionIK for multiple solutions
-//    solutions.clear();
-//    kinematics_solver_->getPositionIK(poses, seed, solutions, result, options);
-
-//    // check if getPositionIK call for multiple solutions returns solution
-//    EXPECT_EQ(result.kinematic_error, kinematics::KinematicErrors::OK)
-//        << "Multiple solution call failed, while single solution call succeeded";
-//    if (result.kinematic_error != kinematics::KinematicErrors::OK)
-//      continue;
-
-//    double smallest_error_multiple_ik = std::numeric_limits<double>::max();
-//    for (const auto& s : solutions)
-//    {
-//      double error_multiple_ik =
-//          (Eigen::Map<const Eigen::VectorXd>(s.data(), s.size()) - seed_eigen).array().abs().sum();
-//      if (error_multiple_ik <= smallest_error_multiple_ik)
-//        smallest_error_multiple_ik = error_multiple_ik;
-//    }
-//    EXPECT_NEAR(smallest_error_multiple_ik, error_get_ik, tolerance_);
-//  }
-//}
-=======
-
-  if (publish_trajectory)
-  {
-    ros::NodeHandle nh;
-    ros::AsyncSpinner spinner(1);
-    spinner.start();
-    ros::Publisher pub = nh.advertise<moveit_msgs::DisplayTrajectory>("display_random_walk", 1, true);
-    traj.getRobotTrajectoryMsg(msg.trajectory[0]);
-    pub.publish(msg);
-    ros::WallDuration(0.1).sleep();
-  }
-}
-
-static double parseDouble(XmlRpc::XmlRpcValue& v)
-{
-  if (v.getType() == XmlRpc::XmlRpcValue::TypeDouble)
-    return static_cast<double>(v);
-  else if (v.getType() == XmlRpc::XmlRpcValue::TypeInt)
-    return static_cast<int>(v);
-  else
-    return 0.0;
-}
-static void parseVector(XmlRpc::XmlRpcValue& vec, std::vector<double>& values, size_t num = 0)
-{
-  ASSERT_EQ(vec.getType(), XmlRpc::XmlRpcValue::TypeArray);
-  if (num != 0)
-  {
-    ASSERT_EQ(static_cast<size_t>(vec.size()), num);
-  }
-  values.reserve(vec.size());
-  values.clear();
-  for (int i = 0; i < vec.size(); ++i)  // NOLINT(modernize-loop-convert)
-    values.push_back(parseDouble(vec[i]));
-}
-static bool parseGoal(const std::string& name, XmlRpc::XmlRpcValue& value, Eigen::Isometry3d& goal, std::string& desc)
-{
-  std::ostringstream oss;
-  std::vector<double> vec;
-  if (name == "pose")
-  {
-    parseVector(value["orientation"], vec, 4);
-    Eigen::Quaterniond q(vec[3], vec[0], vec[1], vec[2]);  // w x y z
-    goal = q;
-    parseVector(value["position"], vec, 3);
-    goal.translation() = Eigen::Map<Eigen::Vector3d>(vec.data());
-    oss << name << " " << goal.translation().transpose() << " " << q.vec().transpose() << " " << q.w();
-    desc = oss.str();
-    return true;
-  }
-  for (unsigned char axis = 0; axis < 3; ++axis)
-  {
-    char axis_char = 'x' + axis;
-    // position offset
-    if (name == (std::string("pos.") + axis_char))
-    {
-      goal.translation()[axis] += parseDouble(value);
-      desc = name + " " + std::to_string(parseDouble(value));
-      return true;
-    }
-    // rotation offset
-    else if (name == (std::string("rot.") + axis_char))
-    {
-      goal *= Eigen::AngleAxisd(parseDouble(value), Eigen::Vector3d::Unit(axis));
-      desc = name + " " + std::to_string(parseDouble(value));
-      return true;
-    }
-  }
-  return false;
-}
-
-TEST_F(KinematicsTest, unitIK)
-{
-  XmlRpc::XmlRpcValue tests;
-  if (!getParam("unit_tests", tests))
-    return;
-
-  std::vector<double> seed, sol;
-  const std::vector<std::string>& tip_frames = kinematics_solver_->getTipFrames();
-  moveit::core::RobotState robot_state(robot_model_);
-  robot_state.setToDefaultValues();
-
-  // initial joint pose from seed_ or defaults
-  if (!seed_.empty())
-    robot_state.setJointGroupPositions(jmg_, seed_);
-  robot_state.copyJointGroupPositions(jmg_, seed);
-
-  // compute initial end-effector pose
-  std::vector<geometry_msgs::Pose> poses;
-  ASSERT_TRUE(kinematics_solver_->getPositionFK(tip_frames, seed, poses));
-  Eigen::Isometry3d initial, goal;
-  tf2::fromMsg(poses[0], initial);
-
-  auto validate_ik = [&](const geometry_msgs::Pose& goal, std::vector<double>& truth) {
-    // compute IK
-    moveit_msgs::MoveItErrorCodes error_code;
-    kinematics_solver_->searchPositionIK(goal, seed, timeout_,
-                                         const_cast<const std::vector<double>&>(consistency_limits_), sol, error_code);
-    ASSERT_EQ(error_code.val, error_code.SUCCESS);
-
-    // validate reached poses
-    std::vector<geometry_msgs::Pose> reached_poses;
-    kinematics_solver_->getPositionFK(tip_frames, sol, reached_poses);
-    EXPECT_NEAR_POSES({ goal }, reached_poses, tolerance_);
-
-    // validate ground truth
-    if (!truth.empty())
-    {
-      ASSERT_EQ(truth.size(), sol.size()) << "Invalid size of ground truth joints vector";
-      Eigen::Map<Eigen::ArrayXd> solution(sol.data(), sol.size());
-      Eigen::Map<Eigen::ArrayXd> ground_truth(truth.data(), truth.size());
-      EXPECT_TRUE(solution.isApprox(ground_truth, 10 * tolerance_)) << solution.transpose() << std::endl
-                                                                    << ground_truth.transpose() << std::endl;
-    }
-  };
-
-  ASSERT_EQ(tests.getType(), XmlRpc::XmlRpcValue::TypeArray);
-  std::vector<double> ground_truth;
-
-  /* process tests definitions on parameter server of the form
-     - pos.x: +0.1
-       joints: [0, 0, 0, 0, 0, 0]
-     - pos.y: -0.1
-       joints: [0, 0, 0, 0, 0, 0]
-  */
-  for (int i = 0; i < tests.size(); ++i)  // NOLINT(modernize-loop-convert)
-  {
-    goal = initial;  // reset goal to initial
-    ground_truth.clear();
-
-    ASSERT_EQ(tests[i].getType(), XmlRpc::XmlRpcValue::TypeStruct);
-    std::string desc;
-    for (std::pair<const std::string, XmlRpc::XmlRpcValue>& member : tests[i])
-    {
-      if (member.first == "joints")
-        parseVector(member.second, ground_truth);
-      else if (!parseGoal(member.first, member.second, goal, desc))
-        ROS_WARN_STREAM("unknown unit_tests' key: " << member.first);
-    }
-    {
-      SCOPED_TRACE(desc);
-      validate_ik(tf2::toMsg(goal), ground_truth);
-    }
-  }
-}
-
-TEST_F(KinematicsTest, searchIK)
-{
-  std::vector<double> seed, fk_values, solution;
-  moveit_msgs::MoveItErrorCodes error_code;
-  solution.resize(kinematics_solver_->getJointNames().size(), 0.0);
-  const std::vector<std::string>& fk_names = kinematics_solver_->getTipFrames();
-  moveit::core::RobotState robot_state(robot_model_);
-  robot_state.setToDefaultValues();
-
-  unsigned int success = 0;
-  for (unsigned int i = 0; i < num_ik_tests_; ++i)
-  {
-    seed.resize(kinematics_solver_->getJointNames().size(), 0.0);
-    fk_values.resize(kinematics_solver_->getJointNames().size(), 0.0);
-    robot_state.setToRandomPositions(jmg_, this->rng_);
-    robot_state.copyJointGroupPositions(jmg_, fk_values);
-    std::vector<geometry_msgs::Pose> poses;
-    ASSERT_TRUE(kinematics_solver_->getPositionFK(fk_names, fk_values, poses));
-
-    kinematics_solver_->searchPositionIK(poses[0], seed, timeout_, solution, error_code);
-    if (error_code.val == error_code.SUCCESS)
-      success++;
-    else
-      continue;
-
-    std::vector<geometry_msgs::Pose> reached_poses;
-    kinematics_solver_->getPositionFK(fk_names, solution, reached_poses);
-    EXPECT_NEAR_POSES(poses, reached_poses, tolerance_);
-  }
-
-  ROS_INFO_STREAM("Success Rate: " << (double)success / num_ik_tests_);
-  EXPECT_GE(success, EXPECTED_SUCCESS_RATE * num_ik_tests_);
-}
-
-TEST_F(KinematicsTest, searchIKWithCallback)
-{
-  std::vector<double> seed, fk_values, solution;
-  moveit_msgs::MoveItErrorCodes error_code;
-  solution.resize(kinematics_solver_->getJointNames().size(), 0.0);
-  const std::vector<std::string>& fk_names = kinematics_solver_->getTipFrames();
-  moveit::core::RobotState robot_state(robot_model_);
-  robot_state.setToDefaultValues();
-
-  unsigned int success = 0;
-  for (unsigned int i = 0; i < num_ik_cb_tests_; ++i)
-  {
-    seed.resize(kinematics_solver_->getJointNames().size(), 0.0);
-    fk_values.resize(kinematics_solver_->getJointNames().size(), 0.0);
-    robot_state.setToRandomPositions(jmg_, this->rng_);
-    robot_state.copyJointGroupPositions(jmg_, fk_values);
-    std::vector<geometry_msgs::Pose> poses;
-    ASSERT_TRUE(kinematics_solver_->getPositionFK(fk_names, fk_values, poses));
-    if (poses[0].position.z <= 0.0f)
-    {
-      --i;  // draw a new random state
-      continue;
-    }
-
-    kinematics_solver_->searchPositionIK(poses[0], fk_values, timeout_, solution,
-                                         boost::bind(&KinematicsTest::searchIKCallback, this, _1, _2, _3), error_code);
-    if (error_code.val == error_code.SUCCESS)
-      success++;
-    else
-      continue;
-
-    std::vector<geometry_msgs::Pose> reached_poses;
-    kinematics_solver_->getPositionFK(fk_names, solution, reached_poses);
-    EXPECT_NEAR_POSES(poses, reached_poses, tolerance_);
-  }
-
-  ROS_INFO_STREAM("Success Rate: " << (double)success / num_ik_cb_tests_);
-  EXPECT_GE(success, EXPECTED_SUCCESS_RATE * num_ik_cb_tests_);
-}
-
-TEST_F(KinematicsTest, getIK)
-{
-  std::vector<double> fk_values, solution;
-  moveit_msgs::MoveItErrorCodes error_code;
-  solution.resize(kinematics_solver_->getJointNames().size(), 0.0);
-  const std::vector<std::string>& fk_names = kinematics_solver_->getTipFrames();
-  moveit::core::RobotState robot_state(robot_model_);
-  robot_state.setToDefaultValues();
-
-  for (unsigned int i = 0; i < num_ik_tests_; ++i)
-  {
-    fk_values.resize(kinematics_solver_->getJointNames().size(), 0.0);
-    robot_state.setToRandomPositions(jmg_, this->rng_);
-    robot_state.copyJointGroupPositions(jmg_, fk_values);
-    std::vector<geometry_msgs::Pose> poses;
-
-    ASSERT_TRUE(kinematics_solver_->getPositionFK(fk_names, fk_values, poses));
-    kinematics_solver_->getPositionIK(poses[0], fk_values, solution, error_code);
-    // starting from the correct solution, should yield the same pose
-    EXPECT_EQ(error_code.val, error_code.SUCCESS);
-
-    Eigen::Map<Eigen::ArrayXd> sol(solution.data(), solution.size());
-    Eigen::Map<Eigen::ArrayXd> truth(fk_values.data(), fk_values.size());
-    EXPECT_TRUE(sol.isApprox(truth, tolerance_)) << sol.transpose() << std::endl << truth.transpose() << std::endl;
-  }
-}
-
-TEST_F(KinematicsTest, getIKMultipleSolutions)
-{
-  std::vector<double> seed, fk_values;
-  std::vector<std::vector<double>> solutions;
-  kinematics::KinematicsQueryOptions options;
-  kinematics::KinematicsResult result;
-
-  const std::vector<std::string>& fk_names = kinematics_solver_->getTipFrames();
-  moveit::core::RobotState robot_state(robot_model_);
-  robot_state.setToDefaultValues();
-
-  unsigned int success = 0;
-  for (unsigned int i = 0; i < num_ik_multiple_tests_; ++i)
-  {
-    seed.resize(kinematics_solver_->getJointNames().size(), 0.0);
-    fk_values.resize(kinematics_solver_->getJointNames().size(), 0.0);
-    robot_state.setToRandomPositions(jmg_, this->rng_);
-    robot_state.copyJointGroupPositions(jmg_, fk_values);
-    std::vector<geometry_msgs::Pose> poses;
-    ASSERT_TRUE(kinematics_solver_->getPositionFK(fk_names, fk_values, poses));
-
-    solutions.clear();
-    kinematics_solver_->getPositionIK(poses, fk_values, solutions, result, options);
-
-    if (result.kinematic_error == kinematics::KinematicErrors::OK)
-      success += solutions.empty() ? 0 : 1;
-    else
-      continue;
-
-    std::vector<geometry_msgs::Pose> reached_poses;
-    for (const auto& s : solutions)
-    {
-      kinematics_solver_->getPositionFK(fk_names, s, reached_poses);
-      EXPECT_NEAR_POSES(poses, reached_poses, tolerance_);
-    }
-  }
-
-  ROS_INFO_STREAM("Success Rate: " << (double)success / num_ik_multiple_tests_);
-  EXPECT_GE(success, EXPECTED_SUCCESS_RATE * num_ik_multiple_tests_);
-}
-
-// validate that getPositionIK() retrieves closest solution to seed
-TEST_F(KinematicsTest, getNearestIKSolution)
-{
-  std::vector<std::vector<double>> solutions;
-  kinematics::KinematicsQueryOptions options;
-  kinematics::KinematicsResult result;
-
-  std::vector<double> seed, fk_values, solution;
-  moveit_msgs::MoveItErrorCodes error_code;
-  const std::vector<std::string>& fk_names = kinematics_solver_->getTipFrames();
-  moveit::core::RobotState robot_state(robot_model_);
-  robot_state.setToDefaultValues();
-
-  for (unsigned int i = 0; i < num_nearest_ik_tests_; ++i)
-  {
-    robot_state.setToRandomPositions(jmg_, this->rng_);
-    robot_state.copyJointGroupPositions(jmg_, fk_values);
-    std::vector<geometry_msgs::Pose> poses;
-    ASSERT_TRUE(kinematics_solver_->getPositionFK(fk_names, fk_values, poses));
-
-    // sample seed vector
-    robot_state.setToRandomPositions(jmg_, this->rng_);
-    robot_state.copyJointGroupPositions(jmg_, seed);
-
-    // getPositionIK for single solution
-    kinematics_solver_->getPositionIK(poses[0], seed, solution, error_code);
-
-    // check if getPositionIK call for single solution returns solution
-    if (error_code.val != error_code.SUCCESS)
-      continue;
-
-    const Eigen::Map<const Eigen::VectorXd> seed_eigen(seed.data(), seed.size());
-    double error_get_ik =
-        (Eigen::Map<const Eigen::VectorXd>(solution.data(), solution.size()) - seed_eigen).array().abs().sum();
-
-    // getPositionIK for multiple solutions
-    solutions.clear();
-    kinematics_solver_->getPositionIK(poses, seed, solutions, result, options);
-
-    // check if getPositionIK call for multiple solutions returns solution
-    EXPECT_EQ(result.kinematic_error, kinematics::KinematicErrors::OK)
-        << "Multiple solution call failed, while single solution call succeeded";
-    if (result.kinematic_error != kinematics::KinematicErrors::OK)
-      continue;
-
-    double smallest_error_multiple_ik = std::numeric_limits<double>::max();
-    for (const auto& s : solutions)
-    {
-      double error_multiple_ik =
-          (Eigen::Map<const Eigen::VectorXd>(s.data(), s.size()) - seed_eigen).array().abs().sum();
-      if (error_multiple_ik <= smallest_error_multiple_ik)
-        smallest_error_multiple_ik = error_multiple_ik;
-    }
-    EXPECT_NEAR(smallest_error_multiple_ik, error_get_ik, tolerance_);
-  }
-}
->>>>>>> a5864ccc
+// {
+//   std::vector<std::vector<double>> solutions;
+//   kinematics::KinematicsQueryOptions options;
+//   kinematics::KinematicsResult result;
+//
+//   std::vector<double> seed, fk_values, solution;
+//   moveit_msgs::MoveItErrorCodes error_code;
+//   const std::vector<std::string>& fk_names = kinematics_solver_->getTipFrames();
+//   moveit::core::RobotState robot_state(robot_model_);
+//   robot_state.setToDefaultValues();
+//
+//   for (unsigned int i = 0; i < num_nearest_ik_tests_; ++i)
+//   {
+//     robot_state.setToRandomPositions(jmg_, this->rng_);
+//     robot_state.copyJointGroupPositions(jmg_, fk_values);
+//     std::vector<geometry_msgs::Pose> poses;
+//     ASSERT_TRUE(kinematics_solver_->getPositionFK(fk_names, fk_values, poses));
+//
+//     // sample seed vector
+//     robot_state.setToRandomPositions(jmg_, this->rng_);
+//     robot_state.copyJointGroupPositions(jmg_, seed);
+//
+//     // getPositionIK for single solution
+//     kinematics_solver_->getPositionIK(poses[0], seed, solution, error_code);
+//
+//     // check if getPositionIK call for single solution returns solution
+//     if (error_code.val != error_code.SUCCESS)
+//       continue;
+//
+//     const Eigen::Map<const Eigen::VectorXd> seed_eigen(seed.data(), seed.size());
+//     double error_get_ik =
+//         (Eigen::Map<const Eigen::VectorXd>(solution.data(), solution.size()) - seed_eigen).array().abs().sum();
+//
+//     // getPositionIK for multiple solutions
+//     solutions.clear();
+//     kinematics_solver_->getPositionIK(poses, seed, solutions, result, options);
+//
+//     // check if getPositionIK call for multiple solutions returns solution
+//     EXPECT_EQ(result.kinematic_error, kinematics::KinematicErrors::OK)
+//         << "Multiple solution call failed, while single solution call succeeded";
+//     if (result.kinematic_error != kinematics::KinematicErrors::OK)
+//       continue;
+//
+//     double smallest_error_multiple_ik = std::numeric_limits<double>::max();
+//     for (const auto& s : solutions)
+//     {
+//       double error_multiple_ik =
+//           (Eigen::Map<const Eigen::VectorXd>(s.data(), s.size()) - seed_eigen).array().abs().sum();
+//       if (error_multiple_ik <= smallest_error_multiple_ik)
+//         smallest_error_multiple_ik = error_multiple_ik;
+//     }
+//     EXPECT_NEAR(smallest_error_multiple_ik, error_get_ik, tolerance_);
+//   }
+// }
 
 int main(int argc, char** argv)
 {
