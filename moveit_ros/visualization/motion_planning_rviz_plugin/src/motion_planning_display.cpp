/*********************************************************************
 * Software License Agreement (BSD License)
 *
 *  Copyright (c) 2008, Willow Garage, Inc.
 *  All rights reserved.
 *
 *  Redistribution and use in source and binary forms, with or without
 *  modification, are permitted provided that the following conditions
 *  are met:
 *
 *   * Redistributions of source code must retain the above copyright
 *     notice, this list of conditions and the following disclaimer.
 *   * Redistributions in binary form must reproduce the above
 *     copyright notice, this list of conditions and the following
 *     disclaimer in the documentation and/or other materials provided
 *     with the distribution.
 *   * Neither the name of Willow Garage nor the names of its
 *     contributors may be used to endorse or promote products derived
 *     from this software without specific prior written permission.
 *
 *  THIS SOFTWARE IS PROVIDED BY THE COPYRIGHT HOLDERS AND CONTRIBUTORS
 *  "AS IS" AND ANY EXPRESS OR IMPLIED WARRANTIES, INCLUDING, BUT NOT
 *  LIMITED TO, THE IMPLIED WARRANTIES OF MERCHANTABILITY AND FITNESS
 *  FOR A PARTICULAR PURPOSE ARE DISCLAIMED. IN NO EVENT SHALL THE
 *  COPYRIGHT OWNER OR CONTRIBUTORS BE LIABLE FOR ANY DIRECT, INDIRECT,
 *  INCIDENTAL, SPECIAL, EXEMPLARY, OR CONSEQUENTIAL DAMAGES (INCLUDING,
 *  BUT NOT LIMITED TO, PROCUREMENT OF SUBSTITUTE GOODS OR SERVICES;
 *  LOSS OF USE, DATA, OR PROFITS; OR BUSINESS INTERRUPTION) HOWEVER
 *  CAUSED AND ON ANY THEORY OF LIABILITY, WHETHER IN CONTRACT, STRICT
 *  LIABILITY, OR TORT (INCLUDING NEGLIGENCE OR OTHERWISE) ARISING IN
 *  ANY WAY OUT OF THE USE OF THIS SOFTWARE, EVEN IF ADVISED OF THE
 *  POSSIBILITY OF SUCH DAMAGE.
 *********************************************************************/

/* Author: Ioan Sucan, Dave Coleman, Adam Leeper, Sachin Chitta */

#include <moveit/motion_planning_rviz_plugin/motion_planning_display.h>
#include <moveit/robot_interaction/kinematic_options_map.h>
#include <moveit/rviz_plugin_render_tools/planning_link_updater.h>
#include <moveit/rviz_plugin_render_tools/robot_state_visualization.h>

#include <rviz_default_plugins/robot/robot.hpp>
#include <rviz_default_plugins/robot/robot_link.hpp>
#include <moveit/motion_planning_rviz_plugin/interactive_marker_display.h>

#include <rviz_common/properties/property.hpp>
#include <rviz_common/properties/string_property.hpp>
#include <rviz_common/properties/bool_property.hpp>
#include <rviz_common/properties/float_property.hpp>
#include <rviz_common/properties/ros_topic_property.hpp>
#include <rviz_common/properties/editable_enum_property.hpp>
#include <rviz_common/properties/color_property.hpp>
#include <rviz_common/display_context.hpp>
#include <rviz_common/frame_manager_iface.hpp>
#include <rviz_common/panel_dock_widget.hpp>
#include <rviz_common/window_manager_interface.hpp>
#include <rviz_common/display.hpp>
#include <rviz_rendering/objects/movable_text.hpp>

#include <OgreSceneManager.h>
#include <OgreSceneNode.h>
#include <rviz_rendering/objects/shape.hpp>

#include <moveit/robot_state/conversions.h>
#include <moveit/trajectory_processing/trajectory_tools.h>

#include <boost/format.hpp>
#include <boost/algorithm/string/replace.hpp>
#include <boost/algorithm/string/trim.hpp>

#include <QShortcut>

#include "ui_motion_planning_rviz_plugin_frame.h"
#include <moveit/utils/rclcpp_utils.h>

namespace moveit_rviz_plugin
{
static const rclcpp::Logger LOGGER = rclcpp::get_logger("moveit_ros_visualization.motion_planning_display");

// ******************************************************************************************
// Base class constructor
// ******************************************************************************************
MotionPlanningDisplay::MotionPlanningDisplay()
  : PlanningSceneDisplay()
  , text_to_display_(nullptr)
  , frame_(nullptr)
  , frame_dock_(nullptr)
  , menu_handler_start_(new interactive_markers::MenuHandler)
  , menu_handler_goal_(new interactive_markers::MenuHandler)
  , int_marker_display_(nullptr)
{
  // Category Groups
  plan_category_ = new rviz_common::properties::Property("Planning Request", QVariant(), "", this);
  metrics_category_ = new rviz_common::properties::Property("Planning Metrics", QVariant(), "", this);
  path_category_ = new rviz_common::properties::Property("Planned Path", QVariant(), "", this);

  // Metrics category -----------------------------------------------------------------------------------------
  compute_weight_limit_property_ =
      new rviz_common::properties::BoolProperty("Show Weight Limit", false,
                                                "Shows the weight limit at a particular pose for an end-effector",
                                                metrics_category_, SLOT(changedShowWeightLimit()), this);

  show_manipulability_index_property_ =
      new rviz_common::properties::BoolProperty("Show Manipulability Index", false,
                                                "Shows the manipulability index for an end-effector", metrics_category_,
                                                SLOT(changedShowManipulabilityIndex()), this);

  show_manipulability_property_ =
      new rviz_common::properties::BoolProperty("Show Manipulability", false,
                                                "Shows the manipulability for an end-effector", metrics_category_,
                                                SLOT(changedShowManipulability()), this);

  show_joint_torques_property_ =
      new rviz_common::properties::BoolProperty("Show Joint Torques", false,
                                                "Shows the joint torques for a given configuration and payload",
                                                metrics_category_, SLOT(changedShowJointTorques()), this);

  metrics_set_payload_property_ =
      new rviz_common::properties::FloatProperty("Payload", 1.0f, "Specify the payload at the end effector (kg)",
                                                 metrics_category_, SLOT(changedMetricsSetPayload()), this);
  metrics_set_payload_property_->setMin(0.0);

  metrics_text_height_property_ = new rviz_common::properties::FloatProperty(
      "TextHeight", 0.08f, "Text height", metrics_category_, SLOT(changedMetricsTextHeight()), this);
  metrics_text_height_property_->setMin(0.001);

  // Planning request category -----------------------------------------------------------------------------------------

  planning_group_property_ = new rviz_common::properties::EditableEnumProperty(
      "Planning Group", "", "The name of the group of links to plan for (from the ones defined in the SRDF)",
      plan_category_, SLOT(changedPlanningGroup()), this);
  show_workspace_property_ = new rviz_common::properties::BoolProperty("Show Workspace", false,
                                                                       "Shows the axis-aligned bounding box for "
                                                                       "the workspace allowed for planning",
                                                                       plan_category_, SLOT(changedWorkspace()), this);
  query_start_state_property_ =
      new rviz_common::properties::BoolProperty("Query Start State", false,
                                                "Set a custom start state for the motion planning query",
                                                plan_category_, SLOT(changedQueryStartState()), this);
  query_goal_state_property_ =
      new rviz_common::properties::BoolProperty("Query Goal State", true,
                                                "Shows the goal state for the motion planning query", plan_category_,
                                                SLOT(changedQueryGoalState()), this);
  query_marker_scale_property_ = new rviz_common::properties::FloatProperty(
      "Interactive Marker Size", 0.0f,
      "Specifies scale of the interactive marker overlaid on the robot. 0 is auto scale.", plan_category_,
      SLOT(changedQueryMarkerScale()), this);
  query_marker_scale_property_->setMin(0.0f);

  query_start_color_property_ =
      new rviz_common::properties::ColorProperty("Start State Color", QColor(0, 255, 0),
                                                 "The highlight color for the start state", plan_category_,
                                                 SLOT(changedQueryStartColor()), this);
  query_start_alpha_property_ =
      new rviz_common::properties::FloatProperty("Start State Alpha", 1.0f, "Specifies the alpha for the robot links",
                                                 plan_category_, SLOT(changedQueryStartAlpha()), this);
  query_start_alpha_property_->setMin(0.0);
  query_start_alpha_property_->setMax(1.0);

  query_goal_color_property_ =
      new rviz_common::properties::ColorProperty("Goal State Color", QColor(250, 128, 0),
                                                 "The highlight color for the goal state", plan_category_,
                                                 SLOT(changedQueryGoalColor()), this);

  query_goal_alpha_property_ =
      new rviz_common::properties::FloatProperty("Goal State Alpha", 1.0f, "Specifies the alpha for the robot links",
                                                 plan_category_, SLOT(changedQueryGoalAlpha()), this);
  query_goal_alpha_property_->setMin(0.0);
  query_goal_alpha_property_->setMax(1.0);

  query_colliding_link_color_property_ =
      new rviz_common::properties::ColorProperty("Colliding Link Color", QColor(255, 0, 0),
                                                 "The highlight color for colliding links", plan_category_,
                                                 SLOT(changedQueryCollidingLinkColor()), this);

  query_outside_joint_limits_link_color_property_ = new rviz_common::properties::ColorProperty(
      "Joint Violation Color", QColor(255, 0, 255),
      "The highlight color for child links of joints that are outside bounds", plan_category_,
      SLOT(changedQueryJointViolationColor()), this);

  // Trajectory playback / planned path category ---------------------------------------------
  trajectory_visual_ = std::make_shared<TrajectoryVisualization>(path_category_, this);

  // Start background jobs
  background_process_.setJobUpdateEvent(
      boost::bind(&MotionPlanningDisplay::backgroundJobUpdate, this, boost::placeholders::_1, boost::placeholders::_2));
}

// ******************************************************************************************
// Deconstructor
// ******************************************************************************************
MotionPlanningDisplay::~MotionPlanningDisplay()
{
  background_process_.clearJobUpdateEvent();
  clearJobs();

  query_robot_start_.reset();
  query_robot_goal_.reset();

  delete text_to_display_;
  delete int_marker_display_;
  delete frame_dock_;
}

void MotionPlanningDisplay::onInitialize()
{
  PlanningSceneDisplay::onInitialize();

  // Prepare database parameters
  if (!node_->has_parameter("warehouse_host"))
    node_->declare_parameter<std::string>("warehouse_host", "127.0.0.1");
  if (!node_->has_parameter("warehouse_plugin"))
    node_->declare_parameter<std::string>("warehouse_plugin", "warehouse_ros_mongo::MongoDatabaseConnection");
  if (!node_->has_parameter("warehouse_port"))
    node_->declare_parameter<int>("warehouse_port", 33829);

  // Planned Path Display
  trajectory_visual_->onInitialize(node_, planning_scene_node_, context_);
  QColor qcolor = attached_body_color_property_->getColor();
  trajectory_visual_->setDefaultAttachedObjectColor(qcolor);

  query_robot_start_ =
      std::make_shared<RobotStateVisualization>(planning_scene_node_, context_, "Planning Request Start", nullptr);
  query_robot_start_->setCollisionVisible(false);
  query_robot_start_->setVisualVisible(true);
  query_robot_start_->setVisible(query_start_state_property_->getBool());
  std_msgs::msg::ColorRGBA color;
  qcolor = query_start_color_property_->getColor();
  color.r = qcolor.redF();
  color.g = qcolor.greenF();
  color.b = qcolor.blueF();
  color.a = 1.0f;
  query_robot_start_->setDefaultAttachedObjectColor(color);

  query_robot_goal_ =
      std::make_shared<RobotStateVisualization>(planning_scene_node_, context_, "Planning Request Goal", nullptr);
  query_robot_goal_->setCollisionVisible(false);
  query_robot_goal_->setVisualVisible(true);
  query_robot_goal_->setVisible(query_goal_state_property_->getBool());
  qcolor = query_goal_color_property_->getColor();
  color.r = qcolor.redF();
  color.g = qcolor.greenF();
  color.b = qcolor.blueF();
  query_robot_goal_->setDefaultAttachedObjectColor(color);

  rviz_common::WindowManagerInterface* window_context = context_->getWindowManager();
  frame_ = new MotionPlanningFrame(this, context_, window_context ? window_context->getParentWindow() : nullptr);

  ros::NodeHandle move_group_nh(ros::names::append(getMoveGroupNS(), "move_group"));
  std::string param_name;
  std::string host_param;
  int port;
  if (move_group_nh.searchParam("warehouse_host", param_name) && move_group_nh.getParam(param_name, host_param))
    frame_->ui_->database_host->setText(QString::fromStdString(host_param));
  if (move_group_nh.searchParam("warehouse_port", param_name) && move_group_nh.getParam(param_name, port))
    frame_->ui_->database_port->setValue(port);

  connect(frame_, SIGNAL(configChanged()), this->getModel(), SIGNAL(configChanged()));
  resetStatusTextColor();
  addStatusText("Initialized.");

  // immediately switch to next trajectory display after planning
  connect(frame_, SIGNAL(planningFinished()), trajectory_visual_.get(), SLOT(interruptCurrentDisplay()));

  if (window_context)
  {
    frame_dock_ = window_context->addPane(getName(), frame_);
    connect(frame_dock_, SIGNAL(visibilityChanged(bool)), this, SLOT(motionPanelVisibilityChange(bool)));
    frame_dock_->setIcon(getIcon());
  }

  int_marker_display_ = new rviz_default_plugins::displays::InteractiveMarkerDisplay();
  int_marker_display_->initialize(context_);

  text_display_scene_node_ = planning_scene_node_->createChildSceneNode();
  text_to_display_ = new rviz_rendering::MovableText("EMPTY");
  text_to_display_->setTextAlignment(rviz_rendering::MovableText::H_CENTER, rviz_rendering::MovableText::V_CENTER);
  text_to_display_->setCharacterHeight(metrics_text_height_property_->getFloat());
  text_to_display_->showOnTop();
  text_to_display_->setVisible(false);
  text_display_for_start_ = false;
  text_display_scene_node_->attachObject(text_to_display_);

  if (context_ && context_->getWindowManager() && context_->getWindowManager()->getParentWindow())
  {
    QShortcut* im_reset_shortcut =
        new QShortcut(QKeySequence("Ctrl+I"), context_->getWindowManager()->getParentWindow());
    connect(im_reset_shortcut, SIGNAL(activated()), this, SLOT(resetInteractiveMarkers()));
  }
}

void MotionPlanningDisplay::motionPanelVisibilityChange(bool enable)
{
  if (enable)
    setEnabled(true);
}

void MotionPlanningDisplay::toggleSelectPlanningGroupSubscription(bool enable)
{
  if (enable)
  {
    planning_group_sub_ = node_->create_subscription<std_msgs::msg::String>(
        "/rviz/moveit/select_planning_group", 1,
        std::bind(&MotionPlanningDisplay::selectPlanningGroupCallback, this, std::placeholders::_1));
  }
  else
  {
    planning_group_sub_.reset();
  }
}

void MotionPlanningDisplay::selectPlanningGroupCallback(const std_msgs::msg::String::ConstSharedPtr msg)
{
  // synchronize ROS callback with main loop
  addMainLoopJob(boost::bind(&MotionPlanningDisplay::changePlanningGroup, this, msg->data));
}

void MotionPlanningDisplay::reset()
{
  text_to_display_->setVisible(false);

  query_robot_start_->clear();
  query_robot_goal_->clear();

  PlanningSceneDisplay::reset();

  // Planned Path Display
  trajectory_visual_->reset();

  bool enabled = this->isEnabled();
  frame_->disable();
  if (enabled)
  {
    frame_->enable();
    query_robot_start_->setVisible(query_start_state_property_->getBool());
    query_robot_goal_->setVisible(query_goal_state_property_->getBool());
  }
}

void MotionPlanningDisplay::backgroundJobUpdate(moveit::tools::BackgroundProcessing::JobEvent /*unused*/,
                                                const std::string& /*unused*/)
{
  addMainLoopJob(boost::bind(&MotionPlanningDisplay::updateBackgroundJobProgressBar, this));
}

void MotionPlanningDisplay::updateBackgroundJobProgressBar()
{
  if (!frame_)
    return;
  QProgressBar* p = frame_->ui_->background_job_progress;
  int n = background_process_.getJobCount();

  if (n == 0)
  {
    p->setValue(p->maximum());
    p->update();
    p->hide();
    p->setMaximum(0);
  }
  else
  {
    if (n == 1)
    {
      if (p->maximum() == 0)
        p->setValue(0);
      else
        p->setValue(p->maximum() - 1);
    }
    else
    {
      if (p->maximum() < n)
        p->setMaximum(n);
      else
        p->setValue(p->maximum() - n);
    }
    p->show();
    p->update();
  }
}

void MotionPlanningDisplay::changedShowWeightLimit()
{
  if (text_display_for_start_)
  {
    if (query_start_state_property_->getBool())
      displayMetrics(true);
  }
  else
  {
    if (query_goal_state_property_->getBool())
      displayMetrics(false);
  }
}

void MotionPlanningDisplay::changedShowManipulabilityIndex()
{
  if (text_display_for_start_)
  {
    if (query_start_state_property_->getBool())
      displayMetrics(true);
  }
  else
  {
    if (query_goal_state_property_->getBool())
      displayMetrics(false);
  }
}

void MotionPlanningDisplay::changedShowManipulability()
{
  if (text_display_for_start_)
  {
    if (query_start_state_property_->getBool())
      displayMetrics(true);
  }
  else
  {
    if (query_goal_state_property_->getBool())
      displayMetrics(false);
  }
}

void MotionPlanningDisplay::changedShowJointTorques()
{
  if (text_display_for_start_)
  {
    if (query_start_state_property_->getBool())
      displayMetrics(true);
  }
  else
  {
    if (query_goal_state_property_->getBool())
      displayMetrics(false);
  }
}

void MotionPlanningDisplay::changedMetricsSetPayload()
{
  if (text_display_for_start_)
  {
    if (query_start_state_property_->getBool())
      displayMetrics(true);
  }
  else
  {
    if (query_goal_state_property_->getBool())
      displayMetrics(false);
  }
}

void MotionPlanningDisplay::changedMetricsTextHeight()
{
  text_to_display_->setCharacterHeight(metrics_text_height_property_->getFloat());
}

void MotionPlanningDisplay::displayTable(const std::map<std::string, double>& values, const Ogre::ColourValue& color,
                                         const Ogre::Vector3& pos, const Ogre::Quaternion& orient)
{
  // the line we want to render
  std::stringstream ss;
  for (const std::pair<const std::string, double>& value : values)
    ss << boost::format("%-10s %-4.2f") % value.first % value.second << '\n';

  if (ss.str().empty())
  {
    text_to_display_->setVisible(false);
    return;
  }

  text_to_display_->setCaption(ss.str());
  text_to_display_->setColor(color);
  text_display_scene_node_->setPosition(pos);
  text_display_scene_node_->setOrientation(orient);

  // make sure the node is visible
  text_to_display_->setVisible(true);
}

void MotionPlanningDisplay::renderWorkspaceBox()
{
  if (!frame_ || !show_workspace_property_->getBool())
  {
    if (workspace_box_)
      workspace_box_.reset();
    return;
  }

  if (!workspace_box_)
  {
    workspace_box_ = std::make_unique<rviz_rendering::Shape>(rviz_rendering::Shape::Cube, context_->getSceneManager(),
                                                             planning_scene_node_);
    workspace_box_->setColor(0.0f, 0.0f, 0.6f, 0.3f);
  }

  Ogre::Vector3 center(frame_->ui_->wcenter_x->value(), frame_->ui_->wcenter_y->value(),
                       frame_->ui_->wcenter_z->value());
  Ogre::Vector3 extents(frame_->ui_->wsize_x->value(), frame_->ui_->wsize_y->value(), frame_->ui_->wsize_z->value());
  workspace_box_->setScale(extents);
  workspace_box_->setPosition(center);
}

void MotionPlanningDisplay::computeMetrics(bool start, const std::string& group, double payload)
{
  if (!robot_interaction_)
    return;
  const std::vector<robot_interaction::EndEffectorInteraction>& eef = robot_interaction_->getActiveEndEffectors();
  if (eef.empty())
    return;
  boost::mutex::scoped_lock slock(update_metrics_lock_);

  moveit::core::RobotStateConstPtr state = start ? getQueryStartState() : getQueryGoalState();
  for (const robot_interaction::EndEffectorInteraction& ee : eef)
    if (ee.parent_group == group)
      computeMetricsInternal(computed_metrics_[std::make_pair(start, group)], ee, *state, payload);
}

void MotionPlanningDisplay::computeMetricsInternal(std::map<std::string, double>& metrics,
                                                   const robot_interaction::EndEffectorInteraction& ee,
                                                   const moveit::core::RobotState& state, double payload)
{
  metrics.clear();
  dynamics_solver::DynamicsSolverPtr ds;
  std::map<std::string, dynamics_solver::DynamicsSolverPtr>::const_iterator it = dynamics_solver_.find(ee.parent_group);
  if (it != dynamics_solver_.end())
    ds = it->second;

  // Max payload
  if (ds)
  {
    double max_payload;
    unsigned int saturated_joint;
    std::vector<double> joint_values;
    state.copyJointGroupPositions(ee.parent_group, joint_values);
    if (ds->getMaxPayload(joint_values, max_payload, saturated_joint))
    {
      metrics["max_payload"] = max_payload;
      metrics["saturated_joint"] = saturated_joint;
    }
    std::vector<double> joint_torques;
    joint_torques.resize(joint_values.size());
    if (ds->getPayloadTorques(joint_values, payload, joint_torques))
    {
      for (std::size_t i = 0; i < joint_torques.size(); ++i)
      {
        std::stringstream stream;
        stream << "torque[" << i << "]";
        metrics[stream.str()] = joint_torques[i];
      }
    }
  }

  if (kinematics_metrics_)
  {
    if (position_only_ik_.find(ee.parent_group) == position_only_ik_.end())
      node_->get_parameter_or(ee.parent_group + ".position_only_ik", position_only_ik_[ee.parent_group], false);

    double manipulability_index, manipulability;
    bool position_ik = position_only_ik_[ee.parent_group];
    if (kinematics_metrics_->getManipulabilityIndex(state, ee.parent_group, manipulability_index, position_ik))
      metrics["manipulability_index"] = manipulability_index;
    if (kinematics_metrics_->getManipulability(state, ee.parent_group, manipulability))
      metrics["manipulability"] = manipulability;
  }
}

namespace
{
inline void copyItemIfExists(const std::map<std::string, double>& source, std::map<std::string, double>& dest,
                             const std::string& key)
{
  std::map<std::string, double>::const_iterator it = source.find(key);
  if (it != source.end())
    dest[key] = it->second;
}
}  // namespace

void MotionPlanningDisplay::displayMetrics(bool start)
{
  if (!robot_interaction_ || !planning_scene_monitor_)
    return;

  static const Ogre::Quaternion ORIENTATION(1.0, 0.0, 0.0, 0.0);
  const std::vector<robot_interaction::EndEffectorInteraction>& eef = robot_interaction_->getActiveEndEffectors();
  if (eef.empty())
    return;

  moveit::core::RobotStateConstPtr state = start ? getQueryStartState() : getQueryGoalState();

  for (const robot_interaction::EndEffectorInteraction& ee : eef)
  {
    Ogre::Vector3 position(0.0, 0.0, 0.0);
    std::map<std::string, double> text_table;
    const std::map<std::string, double>& metrics_table = computed_metrics_[std::make_pair(start, ee.parent_group)];
    if (compute_weight_limit_property_->getBool())
    {
      copyItemIfExists(metrics_table, text_table, "max_payload");
      copyItemIfExists(metrics_table, text_table, "saturated_joint");
    }
    if (show_manipulability_index_property_->getBool())
      copyItemIfExists(metrics_table, text_table, "manipulability_index");
    if (show_manipulability_property_->getBool())
      copyItemIfExists(metrics_table, text_table, "manipulability");
    if (show_joint_torques_property_->getBool())
    {
      std::size_t nj = getRobotModel()->getJointModelGroup(ee.parent_group)->getJointModelNames().size();
      for (size_t j = 0; j < nj; ++j)
      {
        std::stringstream stream;
        stream << "torque[" << j << "]";
        copyItemIfExists(metrics_table, text_table, stream.str());
      }
    }

    const moveit::core::LinkModel* lm = nullptr;
    const moveit::core::JointModelGroup* jmg = getRobotModel()->getJointModelGroup(ee.parent_group);
    if (jmg)
      if (!jmg->getLinkModelNames().empty())
        lm = state->getLinkModel(jmg->getLinkModelNames().back());
    if (lm)
    {
      const Eigen::Vector3d& t = state->getGlobalLinkTransform(lm).translation();
      position[0] = t.x();
      position[1] = t.y();
      position[2] = t.z() + 0.2;  // \todo this should be a param
    }
    if (start)
      displayTable(text_table, query_start_color_property_->getOgreColor(), position, ORIENTATION);
    else
      displayTable(text_table, query_goal_color_property_->getOgreColor(), position, ORIENTATION);
    text_display_for_start_ = start;
  }
}

void MotionPlanningDisplay::drawQueryStartState()
{
  if (!planning_scene_monitor_)
    return;

  if (query_start_state_property_->getBool())
  {
    if (isEnabled())
    {
      moveit::core::RobotStateConstPtr state = getQueryStartState();

      // update link poses
      query_robot_start_->update(state);
      query_robot_start_->setVisible(true);

      // update link colors
      std::vector<std::string> collision_links;
      getPlanningSceneRO()->getCollidingLinks(collision_links, *state);
      status_links_start_.clear();
      for (const std::string& collision_link : collision_links)
        status_links_start_[collision_link] = COLLISION_LINK;
      if (!collision_links.empty())
      {
        collision_detection::CollisionResult::ContactMap pairs;
        getPlanningSceneRO()->getCollidingPairs(pairs, *state);
        setStatusTextColor(query_start_color_property_->getColor());
        addStatusText("Start state colliding links:");
        for (collision_detection::CollisionResult::ContactMap::const_iterator it = pairs.begin(); it != pairs.end();
             ++it)
          addStatusText(it->first.first + " - " + it->first.second);
        addStatusText(".");
      }
      if (!getCurrentPlanningGroup().empty())
      {
        const moveit::core::JointModelGroup* jmg = state->getJointModelGroup(getCurrentPlanningGroup());
        if (jmg)
        {
          std::vector<std::string> outside_bounds;
          const std::vector<const moveit::core::JointModel*>& jmodels = jmg->getActiveJointModels();
          for (const moveit::core::JointModel* jmodel : jmodels)
            if (!state->satisfiesBounds(jmodel, jmodel->getMaximumExtent() * 1e-2))
            {
              outside_bounds.push_back(jmodel->getChildLinkModel()->getName());
              status_links_start_[outside_bounds.back()] = OUTSIDE_BOUNDS_LINK;
            }
          if (!outside_bounds.empty())
          {
            setStatusTextColor(query_start_color_property_->getColor());
            addStatusText("Links descending from joints that are outside bounds in start state:");
            addStatusText(outside_bounds);
          }
        }
      }
      updateLinkColors();
      // update metrics text
      displayMetrics(true);
    }
  }
  else
    query_robot_start_->setVisible(false);
  context_->queueRender();
}

void MotionPlanningDisplay::resetStatusTextColor()
{
  setStatusTextColor(Qt::darkGray);
}

void MotionPlanningDisplay::setStatusTextColor(const QColor& color)
{
  if (frame_)
    frame_->ui_->status_text->setTextColor(color);
}

void MotionPlanningDisplay::addStatusText(const std::string& text)
{
  if (frame_)
    frame_->ui_->status_text->append(QString::fromStdString(text));
}

void MotionPlanningDisplay::addStatusText(const std::vector<std::string>& text)
{
  for (const std::string& it : text)
    addStatusText(it);
}

void MotionPlanningDisplay::recomputeQueryStartStateMetrics()
{
  std::string group = planning_group_property_->getStdString();
  if (!group.empty())
    computeMetrics(true, group, metrics_set_payload_property_->getFloat());
}

void MotionPlanningDisplay::recomputeQueryGoalStateMetrics()
{
  std::string group = planning_group_property_->getStdString();
  if (!group.empty())
    computeMetrics(false, group, metrics_set_payload_property_->getFloat());
}

void MotionPlanningDisplay::changedQueryStartState()
{
  if (!planning_scene_monitor_)
    return;
  setStatusTextColor(query_start_color_property_->getColor());
  addStatusText("Changed start state");
  drawQueryStartState();
  addBackgroundJob(boost::bind(&MotionPlanningDisplay::publishInteractiveMarkers, this, true),
                   "publishInteractiveMarkers");
}

void MotionPlanningDisplay::changedQueryGoalState()
{
  if (!planning_scene_monitor_)
    return;
  setStatusTextColor(query_goal_color_property_->getColor());
  addStatusText("Changed goal state");
  drawQueryGoalState();
  addBackgroundJob(boost::bind(&MotionPlanningDisplay::publishInteractiveMarkers, this, true),
                   "publishInteractiveMarkers");
}

void MotionPlanningDisplay::drawQueryGoalState()
{
  if (!planning_scene_monitor_)
    return;
  if (query_goal_state_property_->getBool())
  {
    if (isEnabled())
    {
      moveit::core::RobotStateConstPtr state = getQueryGoalState();

      // update link poses
      query_robot_goal_->update(state);
      query_robot_goal_->setVisible(true);

      // update link colors
      std::vector<std::string> collision_links;
      getPlanningSceneRO()->getCollidingLinks(collision_links, *state);
      status_links_goal_.clear();
      for (const std::string& collision_link : collision_links)
        status_links_goal_[collision_link] = COLLISION_LINK;
      if (!collision_links.empty())
      {
        collision_detection::CollisionResult::ContactMap pairs;
        getPlanningSceneRO()->getCollidingPairs(pairs, *state);
        setStatusTextColor(query_goal_color_property_->getColor());
        addStatusText("Goal state colliding links:");
        for (collision_detection::CollisionResult::ContactMap::const_iterator it = pairs.begin(); it != pairs.end();
             ++it)
          addStatusText(it->first.first + " - " + it->first.second);
        addStatusText(".");
      }

      if (!getCurrentPlanningGroup().empty())
      {
        const moveit::core::JointModelGroup* jmg = state->getJointModelGroup(getCurrentPlanningGroup());
        if (jmg)
        {
          const std::vector<const moveit::core::JointModel*>& jmodels = jmg->getActiveJointModels();
          std::vector<std::string> outside_bounds;
          for (const moveit::core::JointModel* jmodel : jmodels)
            if (!state->satisfiesBounds(jmodel, jmodel->getMaximumExtent() * 1e-2))
            {
              outside_bounds.push_back(jmodel->getChildLinkModel()->getName());
              status_links_goal_[outside_bounds.back()] = OUTSIDE_BOUNDS_LINK;
            }

          if (!outside_bounds.empty())
          {
            setStatusTextColor(query_goal_color_property_->getColor());
            addStatusText("Links descending from joints that are outside bounds in goal state:");
            addStatusText(outside_bounds);
          }
        }
      }
      updateLinkColors();

      // update metrics text
      displayMetrics(false);
    }
  }
  else
    query_robot_goal_->setVisible(false);
  context_->queueRender();
}

void MotionPlanningDisplay::resetInteractiveMarkers()
{
  query_start_state_->clearError();
  query_goal_state_->clearError();
  addBackgroundJob(boost::bind(&MotionPlanningDisplay::publishInteractiveMarkers, this, false),
                   "publishInteractiveMarkers");
}

void MotionPlanningDisplay::publishInteractiveMarkers(bool pose_update)
{
  if (robot_interaction_)
  {
    if (pose_update &&
        robot_interaction_->showingMarkers(query_start_state_) == query_start_state_property_->getBool() &&
        robot_interaction_->showingMarkers(query_goal_state_) == query_goal_state_property_->getBool())
    {
      if (query_start_state_property_->getBool())
        robot_interaction_->updateInteractiveMarkers(query_start_state_);
      if (query_goal_state_property_->getBool())
        robot_interaction_->updateInteractiveMarkers(query_goal_state_);
    }
    else
    {
      robot_interaction_->clearInteractiveMarkers();
      if (query_start_state_property_->getBool())
        robot_interaction_->addInteractiveMarkers(query_start_state_, query_marker_scale_property_->getFloat());
      if (query_goal_state_property_->getBool())
        robot_interaction_->addInteractiveMarkers(query_goal_state_, query_marker_scale_property_->getFloat());
      robot_interaction_->publishInteractiveMarkers();
    }
    if (frame_)
    {
      frame_->updateExternalCommunication();
    }
  }
}

void MotionPlanningDisplay::changedQueryStartColor()
{
  std_msgs::msg::ColorRGBA color;
  QColor qcolor = query_start_color_property_->getColor();
  color.r = qcolor.redF();
  color.g = qcolor.greenF();
  color.b = qcolor.blueF();
  color.a = 1.0f;
  query_robot_start_->setDefaultAttachedObjectColor(color);
  changedQueryStartState();
}

void MotionPlanningDisplay::changedQueryStartAlpha()
{
  query_robot_start_->setAlpha(query_start_alpha_property_->getFloat());
  changedQueryStartState();
}

void MotionPlanningDisplay::changedQueryMarkerScale()
{
  if (!planning_scene_monitor_)
    return;

  if (isEnabled())
  {
    // Clear the interactive markers and re-add them:
    publishInteractiveMarkers(false);
  }
}

void MotionPlanningDisplay::changedQueryGoalColor()
{
  std_msgs::msg::ColorRGBA color;
  QColor qcolor = query_goal_color_property_->getColor();
  color.r = qcolor.redF();
  color.g = qcolor.greenF();
  color.b = qcolor.blueF();
  color.a = 1.0f;
  query_robot_goal_->setDefaultAttachedObjectColor(color);
  changedQueryGoalState();
}

void MotionPlanningDisplay::changedQueryGoalAlpha()
{
  query_robot_goal_->setAlpha(query_goal_alpha_property_->getFloat());
  changedQueryGoalState();
}

void MotionPlanningDisplay::changedQueryCollidingLinkColor()
{
  changedQueryStartState();
  changedQueryGoalState();
}

void MotionPlanningDisplay::changedQueryJointViolationColor()
{
  changedQueryStartState();
  changedQueryGoalState();
}

void MotionPlanningDisplay::changedAttachedBodyColor()
{
  PlanningSceneDisplay::changedAttachedBodyColor();
  // forward color to TrajectoryVisualization
  const QColor& color = attached_body_color_property_->getColor();
  trajectory_visual_->setDefaultAttachedObjectColor(color);
}

void MotionPlanningDisplay::scheduleDrawQueryStartState(robot_interaction::InteractionHandler* /*unused*/,
                                                        bool error_state_changed)
{
  if (!planning_scene_monitor_)
    return;
  addBackgroundJob(boost::bind(&MotionPlanningDisplay::publishInteractiveMarkers, this, !error_state_changed),
                   "publishInteractiveMarkers");
  updateQueryStartState();
}

void MotionPlanningDisplay::scheduleDrawQueryGoalState(robot_interaction::InteractionHandler* /*unused*/,
                                                       bool error_state_changed)
{
  if (!planning_scene_monitor_)
    return;
  addBackgroundJob(boost::bind(&MotionPlanningDisplay::publishInteractiveMarkers, this, !error_state_changed),
                   "publishInteractiveMarkers");
  updateQueryGoalState();
}

void MotionPlanningDisplay::updateQueryStartState()
{
  queryStartStateChanged();
  recomputeQueryStartStateMetrics();
  addMainLoopJob(boost::bind(&MotionPlanningDisplay::changedQueryStartState, this));
  context_->queueRender();
}

void MotionPlanningDisplay::updateQueryGoalState()
{
  queryGoalStateChanged();
  recomputeQueryGoalStateMetrics();
  addMainLoopJob(boost::bind(&MotionPlanningDisplay::changedQueryGoalState, this));
  context_->queueRender();
}

void MotionPlanningDisplay::rememberPreviousStartState()
{
  *previous_state_ = *query_start_state_->getState();
}

void MotionPlanningDisplay::setQueryStartState(const moveit::core::RobotState& start)
{
  query_start_state_->setState(start);
  updateQueryStartState();
}

void MotionPlanningDisplay::setQueryGoalState(const moveit::core::RobotState& goal)
{
  query_goal_state_->setState(goal);
  updateQueryGoalState();
}

void MotionPlanningDisplay::useApproximateIK(bool flag)
{
  if (robot_interaction_)
  {
    robot_interaction::KinematicOptions o;
    o.options_.return_approximate_solution = flag;
    robot_interaction_->getKinematicOptionsMap()->setOptions(
        robot_interaction::KinematicOptionsMap::DEFAULT, o,
        robot_interaction::KinematicOptions::RETURN_APPROXIMATE_SOLUTION);
  }
}

bool MotionPlanningDisplay::isIKSolutionCollisionFree(moveit::core::RobotState* state,
                                                      const moveit::core::JointModelGroup* group,
                                                      const double* ik_solution) const
{
  if (frame_->ui_->collision_aware_ik->isChecked() && planning_scene_monitor_)
  {
    state->setJointGroupPositions(group, ik_solution);
    state->update();
    bool res = !getPlanningSceneRO()->isStateColliding(*state, group->getName());
    return res;
  }
  else
    return true;
}

void MotionPlanningDisplay::updateLinkColors()
{
  unsetAllColors(&query_robot_start_->getRobot());
  unsetAllColors(&query_robot_goal_->getRobot());
  std::string group = planning_group_property_->getStdString();
  if (!group.empty())
  {
    setGroupColor(&query_robot_start_->getRobot(), group, query_start_color_property_->getColor());
    setGroupColor(&query_robot_goal_->getRobot(), group, query_goal_color_property_->getColor());

    for (std::map<std::string, LinkDisplayStatus>::const_iterator it = status_links_start_.begin();
         it != status_links_start_.end(); ++it)
      if (it->second == COLLISION_LINK)
        setLinkColor(&query_robot_start_->getRobot(), it->first, query_colliding_link_color_property_->getColor());
      else
        setLinkColor(&query_robot_start_->getRobot(), it->first,
                     query_outside_joint_limits_link_color_property_->getColor());

    for (std::map<std::string, LinkDisplayStatus>::const_iterator it = status_links_goal_.begin();
         it != status_links_goal_.end(); ++it)
      if (it->second == COLLISION_LINK)
        setLinkColor(&query_robot_goal_->getRobot(), it->first, query_colliding_link_color_property_->getColor());
      else
        setLinkColor(&query_robot_goal_->getRobot(), it->first,
                     query_outside_joint_limits_link_color_property_->getColor());
  }
}

void MotionPlanningDisplay::changePlanningGroup(const std::string& group)
{
  if (!getRobotModel() || !robot_interaction_)
    return;

  if (getRobotModel()->hasJointModelGroup(group))
  {
    planning_group_property_->setStdString(group);
  }
  else
    RCLCPP_ERROR(LOGGER, "Group [%s] not found in the robot model.", group.c_str());
}

void MotionPlanningDisplay::changedPlanningGroup()
{
  if (!getRobotModel() || !robot_interaction_)
    return;

  if (!planning_group_property_->getStdString().empty() &&
      !getRobotModel()->hasJointModelGroup(planning_group_property_->getStdString()))
  {
    planning_group_property_->setStdString("");
    return;
  }
  modified_groups_.insert(planning_group_property_->getStdString());

  robot_interaction_->decideActiveComponents(planning_group_property_->getStdString());

  updateQueryStartState();
  updateQueryGoalState();
  updateLinkColors();

  if (frame_)
    frame_->changePlanningGroup();
  addBackgroundJob(boost::bind(&MotionPlanningDisplay::publishInteractiveMarkers, this, false),
                   "publishInteractiveMarkers");
}

void MotionPlanningDisplay::changedWorkspace()
{
  renderWorkspaceBox();
}

std::string MotionPlanningDisplay::getCurrentPlanningGroup() const
{
  return planning_group_property_->getStdString();
}

void MotionPlanningDisplay::setQueryStateHelper(bool use_start_state, const std::string& state_name)
{
  moveit::core::RobotState state = use_start_state ? *getQueryStartState() : *getQueryGoalState();

  std::string v = "<" + state_name + ">";

  if (v == "<random>")
  {
    if (const moveit::core::JointModelGroup* jmg = state.getJointModelGroup(getCurrentPlanningGroup()))
      state.setToRandomPositions(jmg);
  }
  else if (v == "<current>")
  {
    const planning_scene_monitor::LockedPlanningSceneRO& ps = getPlanningSceneRO();
    if (ps)
      state = ps->getCurrentState();
  }
  else if (v == "<same as goal>")
  {
    state = *getQueryGoalState();
  }
  else if (v == "<same as start>")
  {
    state = *getQueryStartState();
  }
  else
  {
    // maybe it is a named state
    if (const moveit::core::JointModelGroup* jmg = state.getJointModelGroup(getCurrentPlanningGroup()))
      state.setToDefaultValues(jmg, state_name);
  }

  use_start_state ? setQueryStartState(state) : setQueryGoalState(state);
}

void MotionPlanningDisplay::populateMenuHandler(std::shared_ptr<interactive_markers::MenuHandler>& mh)
{
  typedef interactive_markers::MenuHandler immh;
  std::vector<std::string> state_names;
  state_names.push_back("random");
  state_names.push_back("current");
  state_names.push_back("same as start");
  state_names.push_back("same as goal");

  // hacky way to distinguish between the start and goal handlers...
  bool is_start = (mh.get() == menu_handler_start_.get());

  // Commands for changing the state
  immh::EntryHandle menu_states =
      mh->insert(is_start ? "Set start state to" : "Set goal state to", immh::FeedbackCallback());
  for (const std::string& state_name : state_names)
  {
    // Don't add "same as start" to the start state handler, and vice versa.
    if ((state_name == "same as start" && is_start) || (state_name == "same as goal" && !is_start))
      continue;
    mh->insert(menu_states, state_name,
               boost::bind(&MotionPlanningDisplay::setQueryStateHelper, this, is_start, state_name));
  }

  //  // Group commands, which end up being the same for both interaction handlers
  //  const std::vector<std::string>& group_names = getRobotModel()->getJointModelGroupNames();
  //  immh::EntryHandle menu_groups = mh->insert("Planning Group", immh::FeedbackCallback());
  //  for (int i = 0; i < group_names.size(); ++i)
  //    mh->insert(menu_groups, group_names[i],
  //               boost::bind(&MotionPlanningDisplay::changePlanningGroup, this, group_names[i]));
}

void MotionPlanningDisplay::onRobotModelLoaded()
{
  PlanningSceneDisplay::onRobotModelLoaded();
  trajectory_visual_->onRobotModelLoaded(getRobotModel());

  robot_interaction_ = std::make_shared<robot_interaction::RobotInteraction>(
      getRobotModel(), node_, rclcpp::names::append(getMoveGroupNS(), "rviz_moveit_motion_planning_display"));
  robot_interaction::KinematicOptions o;
  o.state_validity_callback_ = boost::bind(&MotionPlanningDisplay::isIKSolutionCollisionFree, this,
                                           boost::placeholders::_1, boost::placeholders::_2, boost::placeholders::_3);
  robot_interaction_->getKinematicOptionsMap()->setOptions(
      robot_interaction::KinematicOptionsMap::ALL, o, robot_interaction::KinematicOptions::STATE_VALIDITY_CALLBACK);

  int_marker_display_->subProp("Interactive Markers Namespace")
      ->setValue(QString::fromStdString(robot_interaction_->getServerTopic()));
  query_robot_start_->load(*getRobotModel()->getURDF());
  query_robot_goal_->load(*getRobotModel()->getURDF());

  // initialize previous state, start state, and goal state to current state
  previous_state_ = std::make_shared<moveit::core::RobotState>(getPlanningSceneRO()->getCurrentState());
  query_start_state_ = std::make_shared<robot_interaction::InteractionHandler>(
      robot_interaction_, "start", *previous_state_, planning_scene_monitor_->getTFClient());
  query_goal_state_ = std::make_shared<robot_interaction::InteractionHandler>(
      robot_interaction_, "goal", *previous_state_, planning_scene_monitor_->getTFClient());
  query_start_state_->setUpdateCallback(boost::bind(&MotionPlanningDisplay::scheduleDrawQueryStartState, this,
                                                    boost::placeholders::_1, boost::placeholders::_2));
  query_goal_state_->setUpdateCallback(boost::bind(&MotionPlanningDisplay::scheduleDrawQueryGoalState, this,
                                                   boost::placeholders::_1, boost::placeholders::_2));

  // Interactive marker menus
  populateMenuHandler(menu_handler_start_);
  populateMenuHandler(menu_handler_goal_);
  query_start_state_->setMenuHandler(menu_handler_start_);
  query_goal_state_->setMenuHandler(menu_handler_goal_);

  if (!planning_group_property_->getStdString().empty())
    if (!getRobotModel()->hasJointModelGroup(planning_group_property_->getStdString()))
      planning_group_property_->setStdString("");

  const std::vector<std::string>& groups = getRobotModel()->getJointModelGroupNames();
  planning_group_property_->clearOptions();
  for (const std::string& group : groups)
    planning_group_property_->addOptionStd(group);
  planning_group_property_->sortOptions();
  if (!groups.empty() && planning_group_property_->getStdString().empty())
    planning_group_property_->setStdString(groups[0]);

  modified_groups_.clear();
  kinematics_metrics_ = std::make_shared<kinematics_metrics::KinematicsMetrics>(getRobotModel());

  geometry_msgs::msg::Vector3 gravity_vector;
  gravity_vector.x = 0.0;
  gravity_vector.y = 0.0;
  gravity_vector.z = 9.81;

  dynamics_solver_.clear();
  for (const std::string& group : groups)
    if (getRobotModel()->getJointModelGroup(group)->isChain())
      dynamics_solver_[group] =
          std::make_shared<dynamics_solver::DynamicsSolver>(getRobotModel(), group, gravity_vector);

  if (frame_)
    frame_->fillPlanningGroupOptions();
  changedPlanningGroup();
}
void MotionPlanningDisplay::onNewPlanningSceneState()
{
  frame_->onNewPlanningSceneState();
}

void MotionPlanningDisplay::updateStateExceptModified(moveit::core::RobotState& dest,
                                                      const moveit::core::RobotState& src)
{
  moveit::core::RobotState src_copy = src;
  for (const std::string& modified_group : modified_groups_)
  {
    const moveit::core::JointModelGroup* jmg = dest.getJointModelGroup(modified_group);
    if (jmg)
    {
      std::vector<double> values_to_keep;
      dest.copyJointGroupPositions(jmg, values_to_keep);
      src_copy.setJointGroupPositions(jmg, values_to_keep);
    }
  }

  // overwrite the destination state
  dest = src_copy;
}

void MotionPlanningDisplay::updateQueryStates(const moveit::core::RobotState& current_state)
{
  std::string group = planning_group_property_->getStdString();

  if (query_start_state_ && query_start_state_property_->getBool() && !group.empty())
  {
    moveit::core::RobotState start = *getQueryStartState();
    updateStateExceptModified(start, current_state);
    setQueryStartState(start);
  }

  if (query_goal_state_ && query_goal_state_property_->getBool() && !group.empty())
  {
    moveit::core::RobotState goal = *getQueryGoalState();
    updateStateExceptModified(goal, current_state);
    setQueryGoalState(goal);
  }
}

void MotionPlanningDisplay::onSceneMonitorReceivedUpdate(
    planning_scene_monitor::PlanningSceneMonitor::SceneUpdateType update_type)
{
  PlanningSceneDisplay::onSceneMonitorReceivedUpdate(update_type);
  updateQueryStates(getPlanningSceneRO()->getCurrentState());
  if (frame_)
    frame_->sceneUpdate(update_type);
}

// ******************************************************************************************
// Enable
// ******************************************************************************************
void MotionPlanningDisplay::onEnable()
{
  PlanningSceneDisplay::onEnable();

  // Planned Path Display
  trajectory_visual_->onEnable();

  text_to_display_->setVisible(false);

  query_robot_start_->setVisible(query_start_state_property_->getBool());
  query_robot_goal_->setVisible(query_goal_state_property_->getBool());

  int_marker_display_->setEnabled(true);
  int_marker_display_->setFixedFrame(fixed_frame_);

  frame_->enable();
}

// ******************************************************************************************
// Disable
// ******************************************************************************************
void MotionPlanningDisplay::onDisable()
{
  if (robot_interaction_)
    robot_interaction_->clear();
  int_marker_display_->setEnabled(false);

  query_robot_start_->setVisible(false);
  query_robot_goal_->setVisible(false);
  text_to_display_->setVisible(false);

  PlanningSceneDisplay::onDisable();

  // Planned Path Display
  trajectory_visual_->onDisable();

  frame_->disable();
}

// ******************************************************************************************
// Update
// ******************************************************************************************
void MotionPlanningDisplay::update(float wall_dt, float ros_dt)
{
  if (int_marker_display_)
    int_marker_display_->update(wall_dt, ros_dt);
  if (frame_)
    frame_->updateSceneMarkers(wall_dt, ros_dt);

  PlanningSceneDisplay::update(wall_dt, ros_dt);
}

void MotionPlanningDisplay::updateInternal(float wall_dt, float ros_dt)
{
  PlanningSceneDisplay::updateInternal(wall_dt, ros_dt);

  // Planned Path Display
  trajectory_visual_->update(wall_dt, ros_dt);

  renderWorkspaceBox();
}

void MotionPlanningDisplay::load(const rviz_common::Config& config)
{
  PlanningSceneDisplay::load(config);
  if (frame_)
  {
<<<<<<< HEAD
    QString host;
    std::string host_param;
    if (config.mapGetString("MoveIt_Warehouse_Host", &host))
      frame_->ui_->database_host->setText(host);
    else if (node_->get_parameter("warehouse_host", host_param))
    {
      host = QString::fromStdString(host_param);
      frame_->ui_->database_host->setText(host);
    }
    int port;
    if (config.mapGetInt("MoveIt_Warehouse_Port", &port) || node_->get_parameter("warehouse_port", port))
      frame_->ui_->database_port->setValue(port);
=======
>>>>>>> a0ee2020
    float d;
    if (config.mapGetFloat("MoveIt_Planning_Time", &d))
      frame_->ui_->planning_time->setValue(d);
    int attempts;
    if (config.mapGetInt("MoveIt_Planning_Attempts", &attempts))
      frame_->ui_->planning_attempts->setValue(attempts);
    if (config.mapGetFloat("Velocity_Scaling_Factor", &d))
      frame_->ui_->velocity_scaling_factor->setValue(d);
    if (config.mapGetFloat("Acceleration_Scaling_Factor", &d))
      frame_->ui_->acceleration_scaling_factor->setValue(d);

    bool b;
    if (config.mapGetBool("MoveIt_Allow_Replanning", &b))
      frame_->ui_->allow_replanning->setChecked(b);
    if (config.mapGetBool("MoveIt_Allow_Sensor_Positioning", &b))
      frame_->ui_->allow_looking->setChecked(b);
    if (config.mapGetBool("MoveIt_Allow_External_Program", &b))
      frame_->ui_->allow_external_program->setChecked(b);
    if (config.mapGetBool("MoveIt_Use_Cartesian_Path", &b))
      frame_->ui_->use_cartesian_path->setChecked(b);
    if (config.mapGetBool("MoveIt_Use_Constraint_Aware_IK", &b))
      frame_->ui_->collision_aware_ik->setChecked(b);
    if (config.mapGetBool("MoveIt_Allow_Approximate_IK", &b))
      frame_->ui_->approximate_ik->setChecked(b);

    rviz_common::Config workspace = config.mapGetChild("MoveIt_Workspace");
    rviz_common::Config ws_center = workspace.mapGetChild("Center");
    float val;
    if (ws_center.mapGetFloat("X", &val))
      frame_->ui_->wcenter_x->setValue(val);
    if (ws_center.mapGetFloat("Y", &val))
      frame_->ui_->wcenter_y->setValue(val);
    if (ws_center.mapGetFloat("Z", &val))
      frame_->ui_->wcenter_z->setValue(val);

    rviz_common::Config ws_size = workspace.mapGetChild("Size");
    if (ws_size.isValid())
    {
      if (ws_size.mapGetFloat("X", &val))
        frame_->ui_->wsize_x->setValue(val);
      if (ws_size.mapGetFloat("Y", &val))
        frame_->ui_->wsize_y->setValue(val);
      if (ws_size.mapGetFloat("Z", &val))
        frame_->ui_->wsize_z->setValue(val);
    }
    else
    {
<<<<<<< HEAD
      std::string node_name = rclcpp::names::append(getMoveGroupNS(), "move_group");
=======
      ros::NodeHandle nh(ros::names::append(getMoveGroupNS(), "move_group"));
>>>>>>> a0ee2020
      double val;
      if (node_->get_parameter("default_workspace_bounds", val))
      {
        frame_->ui_->wsize_x->setValue(val);
        frame_->ui_->wsize_y->setValue(val);
        frame_->ui_->wsize_z->setValue(val);
      }
    }
  }
}

void MotionPlanningDisplay::save(rviz_common::Config config) const
{
  PlanningSceneDisplay::save(config);
  if (frame_)
  {
    // "Options" Section
    config.mapSetValue("MoveIt_Planning_Time", frame_->ui_->planning_time->value());
    config.mapSetValue("MoveIt_Planning_Attempts", frame_->ui_->planning_attempts->value());
    config.mapSetValue("Velocity_Scaling_Factor", frame_->ui_->velocity_scaling_factor->value());
    config.mapSetValue("Acceleration_Scaling_Factor", frame_->ui_->acceleration_scaling_factor->value());

    config.mapSetValue("MoveIt_Allow_Replanning", frame_->ui_->allow_replanning->isChecked());
    config.mapSetValue("MoveIt_Allow_Sensor_Positioning", frame_->ui_->allow_looking->isChecked());
    config.mapSetValue("MoveIt_Allow_External_Program", frame_->ui_->allow_external_program->isChecked());
    config.mapSetValue("MoveIt_Use_Cartesian_Path", frame_->ui_->use_cartesian_path->isChecked());
    config.mapSetValue("MoveIt_Use_Constraint_Aware_IK", frame_->ui_->collision_aware_ik->isChecked());
    config.mapSetValue("MoveIt_Allow_Approximate_IK", frame_->ui_->approximate_ik->isChecked());

    rviz_common::Config workspace = config.mapMakeChild("MoveIt_Workspace");
    rviz_common::Config ws_center = workspace.mapMakeChild("Center");
    ws_center.mapSetValue("X", frame_->ui_->wcenter_x->value());
    ws_center.mapSetValue("Y", frame_->ui_->wcenter_y->value());
    ws_center.mapSetValue("Z", frame_->ui_->wcenter_z->value());
    rviz_common::Config ws_size = workspace.mapMakeChild("Size");
    ws_size.mapSetValue("X", frame_->ui_->wsize_x->value());
    ws_size.mapSetValue("Y", frame_->ui_->wsize_y->value());
    ws_size.mapSetValue("Z", frame_->ui_->wsize_z->value());
  }
}

void MotionPlanningDisplay::fixedFrameChanged()
{
  PlanningSceneDisplay::fixedFrameChanged();
  if (int_marker_display_)
    int_marker_display_->setFixedFrame(fixed_frame_);
  changedPlanningGroup();
}

// Pick and place
void MotionPlanningDisplay::clearPlaceLocationsDisplay()
{
  for (std::shared_ptr<rviz_rendering::Shape>& place_location_shape : place_locations_display_)
    place_location_shape.reset();
  place_locations_display_.clear();
}

void MotionPlanningDisplay::visualizePlaceLocations(const std::vector<geometry_msgs::msg::PoseStamped>& place_poses)
{
  clearPlaceLocationsDisplay();
  place_locations_display_.resize(place_poses.size());
  for (std::size_t i = 0; i < place_poses.size(); ++i)
  {
    place_locations_display_[i] =
        std::make_shared<rviz_rendering::Shape>(rviz_rendering::Shape::Sphere, context_->getSceneManager());
    place_locations_display_[i]->setColor(1.0f, 0.0f, 0.0f, 0.3f);
    Ogre::Vector3 center(place_poses[i].pose.position.x, place_poses[i].pose.position.y, place_poses[i].pose.position.z);
    Ogre::Vector3 extents(0.02, 0.02, 0.02);
    place_locations_display_[i]->setScale(extents);
    place_locations_display_[i]->setPosition(center);
  }
}

}  // namespace moveit_rviz_plugin<|MERGE_RESOLUTION|>--- conflicted
+++ resolved
@@ -246,14 +246,17 @@
   rviz_common::WindowManagerInterface* window_context = context_->getWindowManager();
   frame_ = new MotionPlanningFrame(this, context_, window_context ? window_context->getParentWindow() : nullptr);
 
-  ros::NodeHandle move_group_nh(ros::names::append(getMoveGroupNS(), "move_group"));
-  std::string param_name;
   std::string host_param;
+  if (node_->get_parameter("warehouse_host", host_param))
+  {
+    frame_->ui_->database_host->setText(QString::fromStdString(host_param));
+  }
+
   int port;
-  if (move_group_nh.searchParam("warehouse_host", param_name) && move_group_nh.getParam(param_name, host_param))
-    frame_->ui_->database_host->setText(QString::fromStdString(host_param));
-  if (move_group_nh.searchParam("warehouse_port", param_name) && move_group_nh.getParam(param_name, port))
+  if (node_->get_parameter("warehouse_port", port))
+  {
     frame_->ui_->database_port->setValue(port);
+  }
 
   connect(frame_, SIGNAL(configChanged()), this->getModel(), SIGNAL(configChanged()));
   resetStatusTextColor();
@@ -1333,21 +1336,6 @@
   PlanningSceneDisplay::load(config);
   if (frame_)
   {
-<<<<<<< HEAD
-    QString host;
-    std::string host_param;
-    if (config.mapGetString("MoveIt_Warehouse_Host", &host))
-      frame_->ui_->database_host->setText(host);
-    else if (node_->get_parameter("warehouse_host", host_param))
-    {
-      host = QString::fromStdString(host_param);
-      frame_->ui_->database_host->setText(host);
-    }
-    int port;
-    if (config.mapGetInt("MoveIt_Warehouse_Port", &port) || node_->get_parameter("warehouse_port", port))
-      frame_->ui_->database_port->setValue(port);
-=======
->>>>>>> a0ee2020
     float d;
     if (config.mapGetFloat("MoveIt_Planning_Time", &d))
       frame_->ui_->planning_time->setValue(d);
@@ -1395,11 +1383,6 @@
     }
     else
     {
-<<<<<<< HEAD
-      std::string node_name = rclcpp::names::append(getMoveGroupNS(), "move_group");
-=======
-      ros::NodeHandle nh(ros::names::append(getMoveGroupNS(), "move_group"));
->>>>>>> a0ee2020
       double val;
       if (node_->get_parameter("default_workspace_bounds", val))
       {
