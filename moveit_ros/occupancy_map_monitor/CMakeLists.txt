cmake_minimum_required(VERSION 3.10.2)
project(moveit_ros_occupancy_map_monitor)
set(MOVEIT_LIB_NAME ${PROJECT_NAME})

if(NOT "${CMAKE_CXX_STANDARD}")
  set(CMAKE_CXX_STANDARD 14)
endif()
set(CMAKE_CXX_STANDARD_REQUIRED ON)
set(CMAKE_CXX_EXTENSIONS OFF)

# Disable -Wpedantic warnings due to the warnings in ros-dashing-octomap
# TODO: add -Wpedantic warnings back when PR(https://github.com/OctoMap/octomap/pull/275) is merged
if(CMAKE_COMPILER_IS_GNUCXX OR CMAKE_CXX_COMPILER_ID MATCHES "Clang")
  add_compile_options(-Wall -Wextra -Wno-pedantic)
endif()

if(NOT CMAKE_CONFIGURATION_TYPES AND NOT CMAKE_BUILD_TYPE)
  set(CMAKE_BUILD_TYPE Release)
endif()

find_package(Boost REQUIRED thread)

if(APPLE)
  find_package(X11 REQUIRED)
endif()

find_package(moveit_core REQUIRED)
find_package(moveit_msgs REQUIRED)
find_package(pluginlib REQUIRED)
find_package(Eigen3 REQUIRED)
find_package(octomap REQUIRED)
find_package(geometric_shapes REQUIRED)
find_package(tf2_ros REQUIRED)

<<<<<<< HEAD
include_directories(include)
include_directories(SYSTEM
  ${EIGEN3_INCLUDE_DIRS}
  ${X11_INCLUDE_DIR}
)
=======
catkin_package(
  INCLUDE_DIRS
    include
  LIBRARIES
    ${MOVEIT_LIB_NAME}
  CATKIN_DEPENDS
    moveit_core
    moveit_msgs
    geometric_shapes
    tf2_ros
  DEPENDS
    EIGEN3
    OCTOMAP
)

include_directories(include)
include_directories(SYSTEM
                    ${catkin_INCLUDE_DIRS}
                    ${Boost_INCLUDE_DIRS}
                    ${EIGEN3_INCLUDE_DIRS}
                    ${X11_INCLUDE_DIR}
                    )
>>>>>>> 576c39c3

add_library(${MOVEIT_LIB_NAME} SHARED
  src/occupancy_map_monitor.cpp
  src/occupancy_map_updater.cpp
)
set_target_properties(${MOVEIT_LIB_NAME} PROPERTIES VERSION "${${PROJECT_NAME}_VERSION}")
ament_target_dependencies(${MOVEIT_LIB_NAME}
  rclcpp
  moveit_core
  moveit_msgs
  pluginlib
  octomap
  geometric_shapes
  Boost
)

add_executable(moveit_ros_occupancy_map_server src/occupancy_map_server.cpp)
ament_target_dependencies(moveit_ros_occupancy_map_server
  rclcpp
  moveit_core
  moveit_msgs
  pluginlib
  octomap
  geometric_shapes
  Boost
)
target_link_libraries(moveit_ros_occupancy_map_server ${MOVEIT_LIB_NAME})

ament_export_include_directories(include)
ament_export_libraries(${MOVEIT_LIB_NAME})
ament_export_dependencies(rclcpp)
ament_export_dependencies(eigen3_cmake_module)
ament_export_dependencies(moveit_core)
ament_export_dependencies(moveit_msgs)
ament_export_dependencies(pluginlib)
ament_export_dependencies(octomap)
ament_export_dependencies(geometric_shapes)
ament_export_dependencies(Boost)

install(
  TARGETS ${MOVEIT_LIB_NAME}
  EXPORT  ${MOVEIT_LIB_NAME}
  LIBRARY DESTINATION lib
  ARCHIVE DESTINATION lib
  RUNTIME DESTINATION bin
)

install(TARGETS moveit_ros_occupancy_map_server
  DESTINATION lib/${PROJECT_NAME}/
)
install(DIRECTORY include/ DESTINATION include)

ament_package()<|MERGE_RESOLUTION|>--- conflicted
+++ resolved
@@ -32,36 +32,11 @@
 find_package(geometric_shapes REQUIRED)
 find_package(tf2_ros REQUIRED)
 
-<<<<<<< HEAD
 include_directories(include)
 include_directories(SYSTEM
   ${EIGEN3_INCLUDE_DIRS}
   ${X11_INCLUDE_DIR}
 )
-=======
-catkin_package(
-  INCLUDE_DIRS
-    include
-  LIBRARIES
-    ${MOVEIT_LIB_NAME}
-  CATKIN_DEPENDS
-    moveit_core
-    moveit_msgs
-    geometric_shapes
-    tf2_ros
-  DEPENDS
-    EIGEN3
-    OCTOMAP
-)
-
-include_directories(include)
-include_directories(SYSTEM
-                    ${catkin_INCLUDE_DIRS}
-                    ${Boost_INCLUDE_DIRS}
-                    ${EIGEN3_INCLUDE_DIRS}
-                    ${X11_INCLUDE_DIR}
-                    )
->>>>>>> 576c39c3
 
 add_library(${MOVEIT_LIB_NAME} SHARED
   src/occupancy_map_monitor.cpp
