--- conflicted
+++ resolved
@@ -140,11 +140,7 @@
   if (!monitor)
   {
     // if there was no valid entry, create one
-<<<<<<< HEAD
-    monitor.reset(new CurrentStateMonitor(node, robot_model, tf_buffer));
-=======
-    monitor = std::make_shared<CurrentStateMonitor>(robot_model, tf_buffer, nh);
->>>>>>> 779b7c8b
+    monitor = std::make_shared<CurrentStateMonitor>(node, robot_model, tf_buffer);
     it->second = monitor;
   }
   return monitor;
