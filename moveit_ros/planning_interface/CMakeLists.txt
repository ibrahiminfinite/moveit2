cmake_minimum_required(VERSION 3.10.2)
project(moveit_ros_planning_interface)

if(NOT "${CMAKE_CXX_STANDARD}")
  set(CMAKE_CXX_STANDARD 14)
endif()
set(CMAKE_CXX_STANDARD_REQUIRED ON)
set(CMAKE_CXX_EXTENSIONS OFF)

if(NOT CMAKE_CONFIGURATION_TYPES AND NOT CMAKE_BUILD_TYPE)
  set(CMAKE_BUILD_TYPE Release)
endif()

find_package(ament_cmake REQUIRED)
find_package(moveit_msgs REQUIRED)
find_package(moveit_ros_planning REQUIRED)
# find_package(moveit_ros_warehouse REQUIRED)
# find_package(moveit_ros_manipulation REQUIRED)
# find_package(moveit_ros_move_group REQUIRED)
find_package(geometry_msgs REQUIRED)
find_package(tf2 REQUIRED)
find_package(tf2_eigen REQUIRED)
find_package(tf2_geometry_msgs REQUIRED)
find_package(tf2_ros REQUIRED)
find_package(rclcpp REQUIRED)
find_package(rclcpp_action REQUIRED)
find_package(rclpy REQUIRED)

# find_package(PythonInterp REQUIRED)
# find_package(PythonLibs "${PYTHON_VERSION_MAJOR}.${PYTHON_VERSION_MINOR}" REQUIRED)

find_package(Boost REQUIRED)
#if(Boost_VERSION LESS 106700)
#  set(BOOST_PYTHON_COMPONENT python)
#else()
#  set(BOOST_PYTHON_COMPONENT python${PYTHON_VERSION_MAJOR}${PYTHON_VERSION_MINOR})
#endif()

find_package(Boost REQUIRED COMPONENTS
  date_time
  filesystem
  program_options
  #${BOOST_PYTHON_COMPONENT}
  system
  thread
)
find_package(Eigen3 REQUIRED)
# find_package(eigenpy REQUIRED)

set(THIS_PACKAGE_INCLUDE_DIRS
#  py_bindings_tools/include
  common_planning_interface_objects/include
#  planning_scene_interface/include
#  move_group_interface/include
  moveit_cpp/include
)

set(THIS_PACKAGE_LIBRARIES
  moveit_common_planning_interface_objects
#  moveit_planning_scene_interface
#  moveit_move_group_interface
  moveit_cpp
#  moveit_py_bindings_tools
)

<<<<<<< HEAD
set(THIS_PACKAGE_INCLUDE_DEPENDS
  geometry_msgs
  moveit_msgs
  moveit_ros_planning
#  moveit_ros_warehouse
#  moveit_ros_manipulation
#  moveit_ros_move_group
  tf2
  tf2_eigen
  tf2_geometry_msgs
  tf2_ros
  rclcpp
  rclcpp_action
  Eigen3
  Boost
)

include_directories(${THIS_PACKAGE_INCLUDE_DIRS})
=======
include_directories(${THIS_PACKAGE_INCLUDE_DIRS})

include_directories(SYSTEM
                    ${catkin_INCLUDE_DIRS}
                    ${Boost_INCLUDE_DIRS}
                    ${EIGEN3_INCLUDE_DIRS}
                    ${PYTHON_INCLUDE_DIRS})
>>>>>>> 576c39c3

# add_subdirectory(py_bindings_tools)
add_subdirectory(common_planning_interface_objects)
# add_subdirectory(planning_scene_interface)
# add_subdirectory(move_group_interface)
# add_subdirectory(robot_interface)
# add_subdirectory(test)
add_subdirectory(moveit_cpp)

ament_export_include_directories(include)
ament_export_libraries(${THIS_PACKAGE_LIBRARIES})
ament_export_dependencies(${THIS_PACKAGE_INCLUDE_DEPENDS})

ament_package()<|MERGE_RESOLUTION|>--- conflicted
+++ resolved
@@ -63,7 +63,6 @@
 #  moveit_py_bindings_tools
 )
 
-<<<<<<< HEAD
 set(THIS_PACKAGE_INCLUDE_DEPENDS
   geometry_msgs
   moveit_msgs
@@ -82,15 +81,6 @@
 )
 
 include_directories(${THIS_PACKAGE_INCLUDE_DIRS})
-=======
-include_directories(${THIS_PACKAGE_INCLUDE_DIRS})
-
-include_directories(SYSTEM
-                    ${catkin_INCLUDE_DIRS}
-                    ${Boost_INCLUDE_DIRS}
-                    ${EIGEN3_INCLUDE_DIRS}
-                    ${PYTHON_INCLUDE_DIRS})
->>>>>>> 576c39c3
 
 # add_subdirectory(py_bindings_tools)
 add_subdirectory(common_planning_interface_objects)
