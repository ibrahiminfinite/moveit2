/*********************************************************************
 * Software License Agreement (BSD License)
 *
 *  Copyright (c) 2012, Willow Garage, Inc.
 *  All rights reserved.
 *
 *  Redistribution and use in source and binary forms, with or without
 *  modification, are permitted provided that the following conditions
 *  are met:
 *
 *   * Redistributions of source code must retain the above copyright
 *     notice, this list of conditions and the following disclaimer.
 *   * Redistributions in binary form must reproduce the above
 *     copyright notice, this list of conditions and the following
 *     disclaimer in the documentation and/or other materials provided
 *     with the distribution.
 *   * Neither the name of Willow Garage nor the names of its
 *     contributors may be used to endorse or promote products derived
 *     from this software without specific prior written permission.
 *
 *  THIS SOFTWARE IS PROVIDED BY THE COPYRIGHT HOLDERS AND CONTRIBUTORS
 *  "AS IS" AND ANY EXPRESS OR IMPLIED WARRANTIES, INCLUDING, BUT NOT
 *  LIMITED TO, THE IMPLIED WARRANTIES OF MERCHANTABILITY AND FITNESS
 *  FOR A PARTICULAR PURPOSE ARE DISCLAIMED. IN NO EVENT SHALL THE
 *  COPYRIGHT OWNER OR CONTRIBUTORS BE LIABLE FOR ANY DIRECT, INDIRECT,
 *  INCIDENTAL, SPECIAL, EXEMPLARY, OR CONSEQUENTIAL DAMAGES (INCLUDING,
 *  BUT NOT LIMITED TO, PROCUREMENT OF SUBSTITUTE GOODS OR SERVICES;
 *  LOSS OF USE, DATA, OR PROFITS; OR BUSINESS INTERRUPTION) HOWEVER
 *  CAUSED AND ON ANY THEORY OF LIABILITY, WHETHER IN CONTRACT, STRICT
 *  LIABILITY, OR TORT (INCLUDING NEGLIGENCE OR OTHERWISE) ARISING IN
 *  ANY WAY OUT OF THE USE OF THIS SOFTWARE, EVEN IF ADVISED OF THE
 *  POSSIBILITY OF SUCH DAMAGE.
 *********************************************************************/

/* Author: Ioan Sucan */

#include <moveit/move_group/move_group_context.h>

#include <moveit/moveit_cpp/moveit_cpp.h>
#include <moveit/planning_pipeline/planning_pipeline.h>
#include <moveit/plan_execution/plan_execution.h>
#include <moveit/plan_execution/plan_with_sensing.h>

static const rclcpp::Logger LOGGER = rclcpp::get_logger("moveit_move_group_capabilities_base.move_group_context");

move_group::MoveGroupContext::MoveGroupContext(const moveit_cpp::MoveItCppPtr& moveit_cpp,
                                               const std::string& default_planning_pipeline,
                                               bool allow_trajectory_execution, bool debug)
  : moveit_cpp_(moveit_cpp)
  , planning_scene_monitor_(moveit_cpp->getPlanningSceneMonitor())
  , allow_trajectory_execution_(allow_trajectory_execution)
  , debug_(debug)
{
  // Check if default planning pipeline has been initialized successfully
  const auto& pipelines = moveit_cpp->getPlanningPipelines();
  const auto default_pipeline_it = pipelines.find(default_planning_pipeline);
  if (default_pipeline_it != pipelines.end())
  {
    planning_pipeline_ = default_pipeline_it->second;

    // configure the planning pipeline
    planning_pipeline_->displayComputedMotionPlans(true);
    planning_pipeline_->checkSolutionPaths(true);

    if (debug_)
      planning_pipeline_->publishReceivedRequests(true);
  }
  else
  {
    RCLCPP_ERROR(
        LOGGER,
        "Failed to find default PlanningPipeline '%s' - please check MoveGroup's planning pipeline configuration.",
        default_planning_pipeline.c_str());
  }

  if (allow_trajectory_execution_)
  {
    trajectory_execution_manager_ = moveit_cpp_->getTrajectoryExecutionManager();
<<<<<<< HEAD
    plan_execution_.reset(new plan_execution::PlanExecution(moveit_cpp_->getNode(), planning_scene_monitor_,
                                                            trajectory_execution_manager_));
    plan_with_sensing_.reset(new plan_execution::PlanWithSensing(moveit_cpp_->getNode(), trajectory_execution_manager_));
=======
    plan_execution_ =
        std::make_shared<plan_execution::PlanExecution>(planning_scene_monitor_, trajectory_execution_manager_);
    plan_with_sensing_ = std::make_shared<plan_execution::PlanWithSensing>(trajectory_execution_manager_);
>>>>>>> 779b7c8b
    if (debug)
      plan_with_sensing_->displayCostSources(true);
  }
}

move_group::MoveGroupContext::~MoveGroupContext()
{
  plan_with_sensing_.reset();
  plan_execution_.reset();
  trajectory_execution_manager_.reset();
  planning_pipeline_.reset();
  planning_scene_monitor_.reset();
}

bool move_group::MoveGroupContext::status() const
{
  const planning_interface::PlannerManagerPtr& planner_interface = planning_pipeline_->getPlannerManager();
  if (planner_interface)
  {
    RCLCPP_INFO_STREAM(LOGGER, "MoveGroup context using planning plugin " << planning_pipeline_->getPlannerPluginName());
    RCLCPP_INFO_STREAM(LOGGER, "MoveGroup context initialization complete");
    return true;
  }
  else
  {
    RCLCPP_WARN_STREAM(LOGGER, "MoveGroup running was unable to load " << planning_pipeline_->getPlannerPluginName());
    return false;
  }
}<|MERGE_RESOLUTION|>--- conflicted
+++ resolved
@@ -76,15 +76,10 @@
   if (allow_trajectory_execution_)
   {
     trajectory_execution_manager_ = moveit_cpp_->getTrajectoryExecutionManager();
-<<<<<<< HEAD
-    plan_execution_.reset(new plan_execution::PlanExecution(moveit_cpp_->getNode(), planning_scene_monitor_,
-                                                            trajectory_execution_manager_));
-    plan_with_sensing_.reset(new plan_execution::PlanWithSensing(moveit_cpp_->getNode(), trajectory_execution_manager_));
-=======
-    plan_execution_ =
-        std::make_shared<plan_execution::PlanExecution>(planning_scene_monitor_, trajectory_execution_manager_);
-    plan_with_sensing_ = std::make_shared<plan_execution::PlanWithSensing>(trajectory_execution_manager_);
->>>>>>> 779b7c8b
+    plan_execution_ = std::make_shared<plan_execution::PlanExecution>(moveit_cpp_->getNode(), planning_scene_monitor_,
+                                                                      trajectory_execution_manager_);
+    plan_with_sensing_ =
+        std::make_shared<plan_execution::PlanWithSensing>(moveit_cpp_->getNode(), trajectory_execution_manager_);
     if (debug)
       plan_with_sensing_->displayCostSources(true);
   }
