--- conflicted
+++ resolved
@@ -48,11 +48,7 @@
 
 namespace shapes
 {
-<<<<<<< HEAD
-MOVEIT_CLASS_FORWARD(Shape)
-=======
-MOVEIT_CLASS_FORWARD(Shape);  // Defines ShapePtr, ConstPtr, WeakPtr... etc
->>>>>>> 382aa5a8
+MOVEIT_CLASS_FORWARD(Shape)  // Defines ShapePtr, ConstPtr, WeakPtr... etc
 }
 namespace octomap
 {
@@ -76,11 +72,7 @@
   YZ_PLANE
 };
 
-<<<<<<< HEAD
-MOVEIT_CLASS_FORWARD(DistanceField)
-=======
-MOVEIT_CLASS_FORWARD(DistanceField);  // Defines DistanceFieldPtr, ConstPtr, WeakPtr... etc
->>>>>>> 382aa5a8
+MOVEIT_CLASS_FORWARD(DistanceField)  // Defines DistanceFieldPtr, ConstPtr, WeakPtr... etc
 
 /**
  * \brief DistanceField is an abstract base class for computing
