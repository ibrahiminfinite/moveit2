--- conflicted
+++ resolved
@@ -46,7 +46,6 @@
 static const rclcpp::Logger LOGGER = rclcpp::get_logger("moveit.core.collision_detection.bullet");
 const std::string CollisionDetectorAllocatorBullet::NAME("Bullet");
 const double MAX_DISTANCE_MARGIN = 99;
-constexpr char LOGNAME[] = "collision_detection.bullet";
 
 CollisionEnvBullet::CollisionEnvBullet(const moveit::core::RobotModelConstPtr& model, double padding, double scale)
   : CollisionEnv(model, padding, scale)
@@ -229,21 +228,13 @@
 void CollisionEnvBullet::distanceSelf(const DistanceRequest& req, DistanceResult& res,
                                       const moveit::core::RobotState& state) const
 {
-<<<<<<< HEAD
-  RCLCPP_INFO(LOGGER, "Distance to self not implemented yet.");
-=======
-  ROS_INFO_NAMED(LOGNAME, "distanceSelf is not implemented for Bullet.");
->>>>>>> 74b3e30d
+  RCLCPP_INFO(LOGGER, "distanceSelf is not implemented for Bullet.");
 }
 
 void CollisionEnvBullet::distanceRobot(const DistanceRequest& req, DistanceResult& res,
                                        const moveit::core::RobotState& state) const
 {
-<<<<<<< HEAD
-  RCLCPP_INFO(LOGGER, "Distance to self not implemented yet.");
-=======
-  ROS_INFO_NAMED(LOGNAME, "distanceRobot is not implemented for Bullet.");
->>>>>>> 74b3e30d
+  RCLCPP_INFO(LOGGER, "distanceRobot is not implemented for Bullet.");
 }
 
 void CollisionEnvBullet::addToManager(const World::Object* obj)
