/*********************************************************************
 * Software License Agreement (BSD License)
 *
 *  Copyright (c) 2011, Willow Garage, Inc.
 *  All rights reserved.
 *
 *  Redistribution and use in source and binary forms, with or without
 *  modification, are permitted provided that the following conditions
 *  are met:
 *
 *   * Redistributions of source code must retain the above copyright
 *     notice, this list of conditions and the following disclaimer.
 *   * Redistributions in binary form must reproduce the above
 *     copyright notice, this list of conditions and the following
 *     disclaimer in the documentation and/or other materials provided
 *     with the distribution.
 *   * Neither the name of Willow Garage nor the names of its
 *     contributors may be used to endorse or promote products derived
 *     from this software without specific prior written permission.
 *
 *  THIS SOFTWARE IS PROVIDED BY THE COPYRIGHT HOLDERS AND CONTRIBUTORS
 *  "AS IS" AND ANY EXPRESS OR IMPLIED WARRANTIES, INCLUDING, BUT NOT
 *  LIMITED TO, THE IMPLIED WARRANTIES OF MERCHANTABILITY AND FITNESS
 *  FOR A PARTICULAR PURPOSE ARE DISCLAIMED. IN NO EVENT SHALL THE
 *  COPYRIGHT OWNER OR CONTRIBUTORS BE LIABLE FOR ANY DIRECT, INDIRECT,
 *  INCIDENTAL, SPECIAL, EXEMPLARY, OR CONSEQUENTIAL DAMAGES (INCLUDING,
 *  BUT NOT LIMITED TO, PROCUREMENT OF SUBSTITUTE GOODS OR SERVICES;
 *  LOSS OF USE, DATA, OR PROFITS; OR BUSINESS INTERRUPTION) HOWEVER
 *  CAUSED AND ON ANY THEORY OF LIABILITY, WHETHER IN CONTRACT, STRICT
 *  LIABILITY, OR TORT (INCLUDING NEGLIGENCE OR OTHERWISE) ARISING IN
 *  ANY WAY OUT OF THE USE OF THIS SOFTWARE, EVEN IF ADVISED OF THE
 *  POSSIBILITY OF SUCH DAMAGE.
 *********************************************************************/

/* Author: Ioan Sucan */

#include <moveit/kinematic_constraints/utils.h>
#include <geometric_shapes/solid_primitive_dims.h>
#include <tf2_geometry_msgs/tf2_geometry_msgs.h>
#include <moveit/utils/message_checks.h>
#include <eigen_conversions/eigen_msg.h>

#include <geometry_msgs/msg/pose_stamped.h>

using namespace moveit::core;

namespace kinematic_constraints
{
// Logger
static const rclcpp::Logger LOGGER = rclcpp::get_logger("moveit_kinematic_constraints.utils");

moveit_msgs::msg::Constraints mergeConstraints(const moveit_msgs::msg::Constraints& first,
                                               const moveit_msgs::msg::Constraints& second)
{
  moveit_msgs::msg::Constraints r;

  // add all joint constraints that are in first but not in second
  // and merge joint constraints that are for the same joint
  for (const moveit_msgs::msg::JointConstraint& jc_first : first.joint_constraints)
  {
    bool add = true;
    for (const moveit_msgs::msg::JointConstraint& jc_second : second.joint_constraints)
      if (jc_second.joint_name == jc_first.joint_name)
      {
        add = false;
        // now we merge
        moveit_msgs::msg::JointConstraint m;
        const moveit_msgs::msg::JointConstraint& a = jc_first;
        const moveit_msgs::msg::JointConstraint& b = jc_second;
        double low = std::max(a.position - a.tolerance_below, b.position - b.tolerance_below);
        double high = std::min(a.position + a.tolerance_above, b.position + b.tolerance_above);
        if (low > high)
        {
          RCLCPP_ERROR(LOGGER, "Attempted to merge incompatible constraints for joint '%s'. Discarding constraint.",
                       a.joint_name.c_str());
        }
        else
        {
          m.joint_name = a.joint_name;
          m.position =
              std::max(low, std::min((a.position * a.weight + b.position * b.weight) / (a.weight + b.weight), high));
          m.weight = (a.weight + b.weight) / 2.0;
          m.tolerance_above = std::max(0.0, high - m.position);
          m.tolerance_below = std::max(0.0, m.position - low);
          r.joint_constraints.push_back(m);
        }
        break;
      }
    if (add)
      r.joint_constraints.push_back(jc_first);
  }

  // add all joint constraints that are in second but not in first
  for (const moveit_msgs::msg::JointConstraint& jc_second : second.joint_constraints)
  {
    bool add = true;
    for (const moveit_msgs::msg::JointConstraint& jc_first : first.joint_constraints)
      if (jc_second.joint_name == jc_first.joint_name)
      {
        add = false;
        break;
      }
    if (add)
      r.joint_constraints.push_back(jc_second);
  }

  // merge rest of constraints
  r.position_constraints = first.position_constraints;
  for (const moveit_msgs::msg::PositionConstraint& position_constraint : second.position_constraints)
    r.position_constraints.push_back(position_constraint);

  r.orientation_constraints = first.orientation_constraints;
  for (const moveit_msgs::msg::OrientationConstraint& orientation_constraint : second.orientation_constraints)
    r.orientation_constraints.push_back(orientation_constraint);

  r.visibility_constraints = first.visibility_constraints;
  for (const moveit_msgs::msg::VisibilityConstraint& visibility_constraint : second.visibility_constraints)
    r.visibility_constraints.push_back(visibility_constraint);

  return r;
}

bool isEmpty(const moveit_msgs::msg::Constraints& constr)
{
  return moveit::core::isEmpty(constr);
}

std::size_t countIndividualConstraints(const moveit_msgs::msg::Constraints& constr)
{
  return constr.position_constraints.size() + constr.orientation_constraints.size() +
         constr.visibility_constraints.size() + constr.joint_constraints.size();
}

<<<<<<< HEAD
moveit_msgs::msg::Constraints constructGoalConstraints(const robot_state::RobotState& state,
                                                       const robot_model::JointModelGroup* jmg, double tolerance)
=======
moveit_msgs::Constraints constructGoalConstraints(const moveit::core::RobotState& state,
                                                  const moveit::core::JointModelGroup* jmg, double tolerance)
>>>>>>> a5864ccc
{
  return constructGoalConstraints(state, jmg, tolerance, tolerance);
}

<<<<<<< HEAD
moveit_msgs::msg::Constraints constructGoalConstraints(const robot_state::RobotState& state,
                                                       const robot_model::JointModelGroup* jmg, double tolerance_below,
                                                       double tolerance_above)
=======
moveit_msgs::Constraints constructGoalConstraints(const moveit::core::RobotState& state,
                                                  const moveit::core::JointModelGroup* jmg, double tolerance_below,
                                                  double tolerance_above)
>>>>>>> a5864ccc
{
  moveit_msgs::msg::Constraints goal;
  std::vector<double> vals;
  state.copyJointGroupPositions(jmg, vals);
  goal.joint_constraints.resize(vals.size());
  for (std::size_t i = 0; i < vals.size(); ++i)
  {
    goal.joint_constraints[i].joint_name = jmg->getVariableNames()[i];
    goal.joint_constraints[i].position = vals[i];
    goal.joint_constraints[i].tolerance_above = tolerance_below;
    goal.joint_constraints[i].tolerance_below = tolerance_above;
    goal.joint_constraints[i].weight = 1.0;
  }

  return goal;
}

moveit_msgs::msg::Constraints constructGoalConstraints(const std::string& link_name,
                                                       const geometry_msgs::msg::PoseStamped& pose,
                                                       double tolerance_pos, double tolerance_angle)
{
  moveit_msgs::msg::Constraints goal;

  goal.position_constraints.resize(1);
  moveit_msgs::msg::PositionConstraint& pcm = goal.position_constraints[0];
  pcm.link_name = link_name;
  pcm.target_point_offset.x = 0;
  pcm.target_point_offset.y = 0;
  pcm.target_point_offset.z = 0;
  pcm.constraint_region.primitives.resize(1);
  shape_msgs::msg::SolidPrimitive& bv = pcm.constraint_region.primitives[0];
  bv.type = shape_msgs::msg::SolidPrimitive::SPHERE;
  bv.dimensions.resize(geometric_shapes::solidPrimitiveDimCount<shape_msgs::msg::SolidPrimitive::SPHERE>());
  bv.dimensions[shape_msgs::msg::SolidPrimitive::SPHERE_RADIUS] = tolerance_pos;

  pcm.header = pose.header;
  pcm.constraint_region.primitive_poses.resize(1);
  pcm.constraint_region.primitive_poses[0].position = pose.pose.position;

  // orientation of constraint region does not affect anything, since it is a sphere
  pcm.constraint_region.primitive_poses[0].orientation.x = 0.0;
  pcm.constraint_region.primitive_poses[0].orientation.y = 0.0;
  pcm.constraint_region.primitive_poses[0].orientation.z = 0.0;
  pcm.constraint_region.primitive_poses[0].orientation.w = 1.0;
  pcm.weight = 1.0;

  goal.orientation_constraints.resize(1);
  moveit_msgs::msg::OrientationConstraint& ocm = goal.orientation_constraints[0];
  ocm.link_name = link_name;
  ocm.header = pose.header;
  ocm.orientation = pose.pose.orientation;
  ocm.absolute_x_axis_tolerance = tolerance_angle;
  ocm.absolute_y_axis_tolerance = tolerance_angle;
  ocm.absolute_z_axis_tolerance = tolerance_angle;
  ocm.weight = 1.0;

  return goal;
}

moveit_msgs::msg::Constraints constructGoalConstraints(const std::string& link_name,
                                                       const geometry_msgs::msg::PoseStamped& pose,
                                                       const std::vector<double>& tolerance_pos,
                                                       const std::vector<double>& tolerance_angle)
{
  moveit_msgs::msg::Constraints goal = constructGoalConstraints(link_name, pose);
  if (tolerance_pos.size() == 3)
  {
    shape_msgs::msg::SolidPrimitive& bv = goal.position_constraints[0].constraint_region.primitives[0];
    bv.type = shape_msgs::msg::SolidPrimitive::BOX;
    bv.dimensions.resize(geometric_shapes::solidPrimitiveDimCount<shape_msgs::msg::SolidPrimitive::BOX>());
    bv.dimensions[shape_msgs::msg::SolidPrimitive::BOX_X] = tolerance_pos[0];
    bv.dimensions[shape_msgs::msg::SolidPrimitive::BOX_Y] = tolerance_pos[1];
    bv.dimensions[shape_msgs::msg::SolidPrimitive::BOX_Z] = tolerance_pos[2];
  }
  if (tolerance_angle.size() == 3)
  {
    moveit_msgs::msg::OrientationConstraint& ocm = goal.orientation_constraints[0];
    ocm.absolute_x_axis_tolerance = tolerance_angle[0];
    ocm.absolute_y_axis_tolerance = tolerance_angle[1];
    ocm.absolute_z_axis_tolerance = tolerance_angle[2];
  }
  return goal;
}

moveit_msgs::msg::Constraints constructGoalConstraints(const std::string& link_name,
                                                       const geometry_msgs::msg::QuaternionStamped& quat,
                                                       double tolerance)
{
  moveit_msgs::msg::Constraints goal;
  goal.orientation_constraints.resize(1);
  moveit_msgs::msg::OrientationConstraint& ocm = goal.orientation_constraints[0];
  ocm.link_name = link_name;
  ocm.header = quat.header;
  ocm.orientation = quat.quaternion;
  ocm.absolute_x_axis_tolerance = tolerance;
  ocm.absolute_y_axis_tolerance = tolerance;
  ocm.absolute_z_axis_tolerance = tolerance;
  ocm.weight = 1.0;
  return goal;
}

moveit_msgs::msg::Constraints constructGoalConstraints(const std::string& link_name,
                                                       const geometry_msgs::msg::PointStamped& goal_point,
                                                       double tolerance)
{
  geometry_msgs::msg::Point p;
  p.x = 0;
  p.y = 0;
  p.z = 0;
  return constructGoalConstraints(link_name, p, goal_point, tolerance);
}

moveit_msgs::msg::Constraints constructGoalConstraints(const std::string& link_name,
                                                       const geometry_msgs::msg::Point& reference_point,
                                                       const geometry_msgs::msg::PointStamped& goal_point,
                                                       double tolerance)
{
  moveit_msgs::msg::Constraints goal;
  goal.position_constraints.resize(1);
  moveit_msgs::msg::PositionConstraint& pcm = goal.position_constraints[0];
  pcm.link_name = link_name;
  pcm.target_point_offset.x = reference_point.x;
  pcm.target_point_offset.y = reference_point.y;
  pcm.target_point_offset.z = reference_point.z;
  pcm.constraint_region.primitives.resize(1);
  pcm.constraint_region.primitives[0].type = shape_msgs::msg::SolidPrimitive::SPHERE;
  pcm.constraint_region.primitives[0].dimensions.resize(
      geometric_shapes::solidPrimitiveDimCount<shape_msgs::msg::SolidPrimitive::SPHERE>());
  pcm.constraint_region.primitives[0].dimensions[shape_msgs::msg::SolidPrimitive::SPHERE_RADIUS] = tolerance;

  pcm.header = goal_point.header;
  pcm.constraint_region.primitive_poses.resize(1);
  pcm.constraint_region.primitive_poses[0].position = goal_point.point;

  // orientation of constraint region does not affect anything, since it is a sphere
  pcm.constraint_region.primitive_poses[0].orientation.x = 0.0;
  pcm.constraint_region.primitive_poses[0].orientation.y = 0.0;
  pcm.constraint_region.primitive_poses[0].orientation.z = 0.0;
  pcm.constraint_region.primitive_poses[0].orientation.w = 1.0;
  pcm.weight = 1.0;

  return goal;
}

/** Initialize a PoseStamped message from node parameters specified at pose_param. */
static bool constructPoseStamped(const rclcpp::Node::SharedPtr& node, const std::string& pose_param,
                                 geometry_msgs::msg::PoseStamped& pose)
{
  if (!node->get_parameter(pose_param + ".frame_id", pose.header.frame_id))
    return false;

  std::vector<double> orientation;
  if (!node->get_parameter(pose_param + ".orientation", orientation) || orientation.size() != 3)
    return false;

  tf2::Quaternion q;
  q.setRPY(orientation[0], orientation[1], orientation[2]);
  pose.pose.orientation = toMsg(q);

  std::vector<double> position;
  if (!node->get_parameter(pose_param + ".position", position) || position.size() != 3)
    return false;

  pose.pose.position.x = position[0];
  pose.pose.position.y = position[1];
  pose.pose.position.z = position[2];

  return true;
}

/** Initialize a JointConstraint message from node parameters specified at constraint_param. */
static bool constructConstraint(const rclcpp::Node::SharedPtr& node, const std::string& constraint_param,
                                moveit_msgs::msg::JointConstraint& constraint)
{
  node->get_parameter(constraint_param + ".weight", constraint.weight);
  node->get_parameter(constraint_param + ".joint_name", constraint.joint_name);
  node->get_parameter(constraint_param + ".position", constraint.position);

  double tolerance;
  if (node->get_parameter(constraint_param + ".tolerance", tolerance))
  {
    constraint.tolerance_below = tolerance;
    constraint.tolerance_above = tolerance;
  }
  else if (node->has_parameter(constraint_param + ".tolerances"))
  {
    std::vector<double> tolerances;
    node->get_parameter(constraint_param + ".tolerances", tolerances);
    if (tolerances.size() != 2)
      return false;

    constraint.tolerance_below = tolerances[0];
    constraint.tolerance_above = tolerances[1];
  }
  else if (node->has_parameter(constraint_param + ".bounds"))
  {
    std::vector<double> bounds;
    node->get_parameter(constraint_param + ".bounds", bounds);
    if (bounds.size() != 2)
      return false;

    const double lower_bound = bounds[0];
    const double upper_bound = bounds[1];

    constraint.position = (lower_bound + upper_bound) / 2;
    constraint.tolerance_below = constraint.position - lower_bound;
    constraint.tolerance_above = upper_bound - constraint.position;
  }

  return true;
}

/** Initialize a PositionConstraint message from node parameters specified at constraint_param. */
static bool constructConstraint(const rclcpp::Node::SharedPtr& node, const std::string& constraint_param,
                                moveit_msgs::msg::PositionConstraint& constraint)
{
  node->get_parameter(constraint_param + ".frame_id", constraint.header.frame_id);
  node->get_parameter(constraint_param + ".weight", constraint.weight);
  node->get_parameter(constraint_param + ".link_name", constraint.link_name);

  std::vector<double> target_offset;
  if (node->get_parameter(constraint_param + ".target_offset", target_offset))
  {
    if (target_offset.size() != 3)
      return false;

    constraint.target_point_offset.x = target_offset[0];
    constraint.target_point_offset.y = target_offset[1];
    constraint.target_point_offset.z = target_offset[2];
  }
  if (!node->list_parameters({ constraint_param + ".region" }, 1).names.empty())  // TODO(henningkayser): specify depth
  {
    geometry_msgs::msg::Pose region_pose;
    region_pose.orientation.w = 1.0;

    shape_msgs::msg::SolidPrimitive region_primitive;
    region_primitive.type = shape_msgs::msg::SolidPrimitive::BOX;
    region_primitive.dimensions.resize(3);

    const auto parse_dimension = [&](const std::string& dimension_param, double& center, double& dimension) -> bool {
      std::vector<double> dimension_limits;
      if (!node->get_parameter(constraint_param + ".region." + dimension_param, dimension_limits) ||
          dimension_limits.size() != 2)
        return false;

      center = (dimension_limits[0] + dimension_limits[1]) / 2;
      dimension = dimension_limits[1] - dimension_limits[2];
      return true;
    };

    if (!parse_dimension("x", region_pose.position.x,
                         region_primitive.dimensions[shape_msgs::msg::SolidPrimitive::BOX_X]) ||
        !parse_dimension("y", region_pose.position.y,
                         region_primitive.dimensions[shape_msgs::msg::SolidPrimitive::BOX_Y]) ||
        !parse_dimension("z", region_pose.position.z,
                         region_primitive.dimensions[shape_msgs::msg::SolidPrimitive::BOX_Z]))
      return false;

    constraint.constraint_region.primitive_poses.push_back(region_pose);
    constraint.constraint_region.primitives.emplace_back(region_primitive);
  }

  return true;
}

/** Initialize an OrientationConstraint message from node parameters specified at constraint_param. */
static bool constructConstraint(const rclcpp::Node::SharedPtr& node, const std::string& constraint_param,
                                moveit_msgs::msg::OrientationConstraint& constraint)
{
  node->get_parameter(constraint_param + ".frame_id", constraint.header.frame_id);
  node->get_parameter(constraint_param + ".weight", constraint.weight);
  node->get_parameter(constraint_param + ".link_name", constraint.link_name);

  std::vector<double> orientation;
  if (node->get_parameter(constraint_param + ".orientation", orientation))
  {
    if (orientation.size() != 3)
      return false;

    tf2::Quaternion q;
    q.setRPY(orientation[0], orientation[1], orientation[2]);
    constraint.orientation = toMsg(q);
  }

  std::vector<double> tolerances;
  if (node->get_parameter(constraint_param + ".tolerances", tolerances))
  {
    if (tolerances.size() != 3)
      return false;

    constraint.absolute_x_axis_tolerance = tolerances[0];
    constraint.absolute_y_axis_tolerance = tolerances[1];
    constraint.absolute_z_axis_tolerance = tolerances[2];
  }

  return true;
}

/** Initialize a VisibilityConstraint message from node parameters specified at constraint_param. */
static bool constructConstraint(const rclcpp::Node::SharedPtr& node, const std::string& constraint_param,
                                moveit_msgs::msg::VisibilityConstraint& constraint)
{
  node->get_parameter(constraint_param + ".weight", constraint.weight);
  node->get_parameter(constraint_param + ".target_radius", constraint.target_radius);
  node->get_parameter(constraint_param + ".cone_sides", constraint.cone_sides);
  node->get_parameter(constraint_param + ".max_view_angle", constraint.max_view_angle);
  node->get_parameter(constraint_param + ".max_range_angle", constraint.max_range_angle);

  // TODO(henningkayser): specify depth
  if (!node->list_parameters({ constraint_param + ".target_pose" }, 1).names.empty())
  {
    if (!constructPoseStamped(node, constraint_param + ".target_pose", constraint.target_pose))
      return false;
  }
  // TODO(henningkayser): specify depth
  if (!node->list_parameters({ constraint_param + ".sensor_pose" }, 1).names.empty())
  {
    if (!constructPoseStamped(node, constraint_param + ".sensor_pose", constraint.sensor_pose))
      return false;
  }

  constraint.sensor_view_direction = moveit_msgs::msg::VisibilityConstraint::SENSOR_X;

  return true;
}

/** Initialize a Constraints message containing constraints specified by node parameters under constraint_ids. */
static bool collectConstraints(const rclcpp::Node::SharedPtr& node, const std::vector<std::string>& constraint_ids,
                               moveit_msgs::msg::Constraints& constraints)
{
  for (const auto& constraint_id : constraint_ids)
  {
    const auto constraint_param = ".constraints." + constraint_id;
    if (!node->has_parameter(constraint_param + ".type"))
    {
      RCLCPP_ERROR(LOGGER, "constraint parameter does not specify its type");
      return false;
    }
    std::string constraint_type;
    node->get_parameter(constraint_param + ".type", constraint_type);
    if (constraint_type == "joint")
    {
      constraints.joint_constraints.emplace_back();
      if (!constructConstraint(node, constraint_param, constraints.joint_constraints.back()))
        return false;
    }
    else if (constraint_type == "position")
    {
      constraints.position_constraints.emplace_back();
      if (!constructConstraint(node, constraint_param, constraints.position_constraints.back()))
        return false;
    }
    else if (constraint_type == "orientation")
    {
      constraints.orientation_constraints.emplace_back();
      if (!constructConstraint(node, constraint_param, constraints.orientation_constraints.back()))
        return false;
    }
    else if (constraint_type == "visibility")
    {
      constraints.visibility_constraints.emplace_back();
      if (!constructConstraint(node, constraint_param, constraints.visibility_constraints.back()))
        return false;
    }
    else
    {
      RCLCPP_ERROR_STREAM(LOGGER, "Unable to process unknown constraint type: " << constraint_type);
      return false;
    }
  }

  return true;
}

bool constructConstraints(const rclcpp::Node::SharedPtr& node, const std::string& constraints_param,
                          moveit_msgs::msg::Constraints& constraints)
{
  if (!node->get_parameter(constraints_param + ".name", constraints.name))
    return false;

  std::vector<std::string> constraint_ids;
  if (!node->get_parameter(constraints_param + ".constraint_ids", constraint_ids))
    return false;

<<<<<<< HEAD
  for (auto& constraint_id : constraint_ids)
    constraint_id = constraints_param + constraint_id;

  return collectConstraints(node, constraint_ids, constraints);
}
}  // namespace kinematic_constraints

// TODO(henningkayser): rework this function if necessary
//
// bool kinematic_constraints::resolveConstraintFrames(const robot_state::RobotState& state,
//                                                     moveit_msgs::Constraints& constraints)
// {
//   for (auto& c : constraints.position_constraints)
//   {
//     bool frame_found;
//     const moveit::core::LinkModel* robot_link;
//     const Eigen::Isometry3d& transform = state.getFrameInfo(c.link_name, robot_link, frame_found);
//     if (!frame_found)
//       return false;
//
//     // If the frame of the constraint is not part of the robot link model (but is an
//     // attached body or subframe instead), the constraint needs to be expressed in
//     // the frame of a robot link.
//     if (c.link_name != robot_link->getName())
//     {
//       Eigen::Vector3d pos_in_link_frame,
//           pos_in_original_frame(c.target_point_offset.x, c.target_point_offset.y, c.target_point_offset.z);
//
//       pos_in_link_frame = transform * pos_in_original_frame;
//       c.link_name = robot_link->getName();
//       c.target_point_offset.x = pos_in_link_frame[0];
//       c.target_point_offset.y = pos_in_link_frame[1];
//       c.target_point_offset.z = pos_in_link_frame[2];
//     }
//   }
//   for (auto& c : constraints.orientation_constraints)
//   {
//     bool frame_found;
//     const moveit::core::LinkModel* robot_link;
//     const Eigen::Isometry3d& transform = state.getFrameInfo(c.link_name, robot_link, frame_found);
//     if (!frame_found)
//       return false;
//
//     // If the frame of the constraint is not part of the robot link model (but is an
//     // attached body or subframe instead), the constraint needs to be expressed in
//     // the frame of a robot link.
//     if (c.link_name != robot_link->getName())
//     {
//       Eigen::Quaterniond q_body_to_link(transform.inverse().rotation());
//       Eigen::Quaterniond q_target(c.orientation.w, c.orientation.x, c.orientation.y, c.orientation.z);
//       Eigen::Quaterniond q_in_link = q_body_to_link * q_target;
//
//       c.link_name = robot_link->getName();
//       c.orientation.x = q_in_link.x();
//       c.orientation.y = q_in_link.y();
//       c.orientation.z = q_in_link.z();
//       c.orientation.w = q_in_link.w();
//     }
//   }
//   return true;
// }
=======
bool kinematic_constraints::resolveConstraintFrames(const moveit::core::RobotState& state,
                                                    moveit_msgs::Constraints& constraints)
{
  for (auto& c : constraints.position_constraints)
  {
    bool frame_found;
    const moveit::core::LinkModel* robot_link;
    const Eigen::Isometry3d& transform = state.getFrameInfo(c.link_name, robot_link, frame_found);
    if (!frame_found)
      return false;

    // If the frame of the constraint is not part of the robot link model (but an attached body or subframe),
    // the constraint needs to be expressed in the frame of a robot link.
    if (c.link_name != robot_link->getName())
    {
      Eigen::Isometry3d robot_link_to_link_name = state.getGlobalLinkTransform(robot_link).inverse() * transform;
      Eigen::Vector3d offset_link_name(c.target_point_offset.x, c.target_point_offset.y, c.target_point_offset.z);
      Eigen::Vector3d offset_robot_link = robot_link_to_link_name * offset_link_name;

      c.link_name = robot_link->getName();
      tf::vectorEigenToMsg(offset_robot_link, c.target_point_offset);
    }
  }

  for (auto& c : constraints.orientation_constraints)
  {
    bool frame_found;
    const moveit::core::LinkModel* robot_link;
    const Eigen::Isometry3d& transform = state.getFrameInfo(c.link_name, robot_link, frame_found);
    if (!frame_found)
      return false;

    // If the frame of the constraint is not part of the robot link model (but an attached body or subframe),
    // the constraint needs to be expressed in the frame of a robot link.
    if (c.link_name != robot_link->getName())
    {
      c.link_name = robot_link->getName();
      Eigen::Quaterniond link_name_to_robot_link(transform.linear().inverse() *
                                                 state.getGlobalLinkTransform(robot_link).linear());
      Eigen::Quaterniond quat_target;
      tf::quaternionMsgToEigen(c.orientation, quat_target);
      tf::quaternionEigenToMsg(quat_target * link_name_to_robot_link, c.orientation);
    }
  }
  return true;
}
>>>>>>> a5864ccc
<|MERGE_RESOLUTION|>--- conflicted
+++ resolved
@@ -38,7 +38,8 @@
 #include <geometric_shapes/solid_primitive_dims.h>
 #include <tf2_geometry_msgs/tf2_geometry_msgs.h>
 #include <moveit/utils/message_checks.h>
-#include <eigen_conversions/eigen_msg.h>
+#include <tf2_eigen/tf2_eigen.h>
+#include <tf2_geometry_msgs/tf2_geometry_msgs.h>
 
 #include <geometry_msgs/msg/pose_stamped.h>
 
@@ -131,26 +132,15 @@
          constr.visibility_constraints.size() + constr.joint_constraints.size();
 }
 
-<<<<<<< HEAD
-moveit_msgs::msg::Constraints constructGoalConstraints(const robot_state::RobotState& state,
-                                                       const robot_model::JointModelGroup* jmg, double tolerance)
-=======
-moveit_msgs::Constraints constructGoalConstraints(const moveit::core::RobotState& state,
-                                                  const moveit::core::JointModelGroup* jmg, double tolerance)
->>>>>>> a5864ccc
+moveit_msgs::msg::Constraints constructGoalConstraints(const moveit::core::RobotState& state,
+                                                       const moveit::core::JointModelGroup* jmg, double tolerance)
 {
   return constructGoalConstraints(state, jmg, tolerance, tolerance);
 }
 
-<<<<<<< HEAD
-moveit_msgs::msg::Constraints constructGoalConstraints(const robot_state::RobotState& state,
-                                                       const robot_model::JointModelGroup* jmg, double tolerance_below,
+moveit_msgs::msg::Constraints constructGoalConstraints(const moveit::core::RobotState& state,
+                                                       const moveit::core::JointModelGroup* jmg, double tolerance_below,
                                                        double tolerance_above)
-=======
-moveit_msgs::Constraints constructGoalConstraints(const moveit::core::RobotState& state,
-                                                  const moveit::core::JointModelGroup* jmg, double tolerance_below,
-                                                  double tolerance_above)
->>>>>>> a5864ccc
 {
   moveit_msgs::msg::Constraints goal;
   std::vector<double> vals;
@@ -535,7 +525,6 @@
   if (!node->get_parameter(constraints_param + ".constraint_ids", constraint_ids))
     return false;
 
-<<<<<<< HEAD
   for (auto& constraint_id : constraint_ids)
     constraint_id = constraints_param + constraint_id;
 
@@ -543,63 +532,8 @@
 }
 }  // namespace kinematic_constraints
 
-// TODO(henningkayser): rework this function if necessary
-//
-// bool kinematic_constraints::resolveConstraintFrames(const robot_state::RobotState& state,
-//                                                     moveit_msgs::Constraints& constraints)
-// {
-//   for (auto& c : constraints.position_constraints)
-//   {
-//     bool frame_found;
-//     const moveit::core::LinkModel* robot_link;
-//     const Eigen::Isometry3d& transform = state.getFrameInfo(c.link_name, robot_link, frame_found);
-//     if (!frame_found)
-//       return false;
-//
-//     // If the frame of the constraint is not part of the robot link model (but is an
-//     // attached body or subframe instead), the constraint needs to be expressed in
-//     // the frame of a robot link.
-//     if (c.link_name != robot_link->getName())
-//     {
-//       Eigen::Vector3d pos_in_link_frame,
-//           pos_in_original_frame(c.target_point_offset.x, c.target_point_offset.y, c.target_point_offset.z);
-//
-//       pos_in_link_frame = transform * pos_in_original_frame;
-//       c.link_name = robot_link->getName();
-//       c.target_point_offset.x = pos_in_link_frame[0];
-//       c.target_point_offset.y = pos_in_link_frame[1];
-//       c.target_point_offset.z = pos_in_link_frame[2];
-//     }
-//   }
-//   for (auto& c : constraints.orientation_constraints)
-//   {
-//     bool frame_found;
-//     const moveit::core::LinkModel* robot_link;
-//     const Eigen::Isometry3d& transform = state.getFrameInfo(c.link_name, robot_link, frame_found);
-//     if (!frame_found)
-//       return false;
-//
-//     // If the frame of the constraint is not part of the robot link model (but is an
-//     // attached body or subframe instead), the constraint needs to be expressed in
-//     // the frame of a robot link.
-//     if (c.link_name != robot_link->getName())
-//     {
-//       Eigen::Quaterniond q_body_to_link(transform.inverse().rotation());
-//       Eigen::Quaterniond q_target(c.orientation.w, c.orientation.x, c.orientation.y, c.orientation.z);
-//       Eigen::Quaterniond q_in_link = q_body_to_link * q_target;
-//
-//       c.link_name = robot_link->getName();
-//       c.orientation.x = q_in_link.x();
-//       c.orientation.y = q_in_link.y();
-//       c.orientation.z = q_in_link.z();
-//       c.orientation.w = q_in_link.w();
-//     }
-//   }
-//   return true;
-// }
-=======
 bool kinematic_constraints::resolveConstraintFrames(const moveit::core::RobotState& state,
-                                                    moveit_msgs::Constraints& constraints)
+                                                    moveit_msgs::msg::Constraints& constraints)
 {
   for (auto& c : constraints.position_constraints)
   {
@@ -618,7 +552,7 @@
       Eigen::Vector3d offset_robot_link = robot_link_to_link_name * offset_link_name;
 
       c.link_name = robot_link->getName();
-      tf::vectorEigenToMsg(offset_robot_link, c.target_point_offset);
+      tf2::toMsg(offset_robot_link, c.target_point_offset);
     }
   }
 
@@ -638,10 +572,9 @@
       Eigen::Quaterniond link_name_to_robot_link(transform.linear().inverse() *
                                                  state.getGlobalLinkTransform(robot_link).linear());
       Eigen::Quaterniond quat_target;
-      tf::quaternionMsgToEigen(c.orientation, quat_target);
-      tf::quaternionEigenToMsg(quat_target * link_name_to_robot_link, c.orientation);
-    }
-  }
-  return true;
-}
->>>>>>> a5864ccc
+      tf2::fromMsg(c.orientation, quat_target);
+      c.orientation = tf2::toMsg(quat_target * link_name_to_robot_link);
+    }
+  }
+  return true;
+}