--- conflicted
+++ resolved
@@ -57,15 +57,16 @@
 /** \brief Core components of MoveIt */
 namespace core
 {
-MOVEIT_CLASS_FORWARD(RobotModel)  // Defines RobotModelPtr, ConstPtr, WeakPtr... etc
-
-static inline void checkInterpolationParamBounds(const char LOGNAME[], double t)
+MOVEIT_CLASS_FORWARD(RobotModel);  // Defines RobotModelPtr, ConstPtr, WeakPtr... etc
+
+static inline void checkInterpolationParamBounds(const rclcpp::Logger& LOGGER, double t)
 {
   if (std::isnan(t) || std::isinf(t))
   {
     throw Exception("Interpolation parameter is NaN or inf.");
   }
-  ROS_WARN_STREAM_COND_NAMED(t < 0. || t > 1., LOGNAME, "Interpolation parameter is not in the range [0, 1]: " << t);
+
+  RCLCPP_WARN_STREAM_EXPRESSION(LOGGER, t < 0. || t > 1., "Interpolation parameter is not in the range [0, 1]: " << t);
 }
 
 /** \brief Definition of a kinematic model. This class is not thread
@@ -351,11 +352,7 @@
   }
   double getMaximumExtent(const JointBoundsVector& active_joint_bounds) const;
 
-<<<<<<< HEAD
   /** \brief Return the sum of joint distances between two states. An L1 norm. Only considers active joints. */
-=======
-  /** \brief Return the sum of joint distances between two states. Only considers active joints. */
->>>>>>> 0d0a6a17
   double distance(const double* state1, const double* state2) const;
 
   /**
